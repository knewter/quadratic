--- conflicted
+++ resolved
@@ -34,14 +34,6 @@
           cargo --version --verbose
           rustc --version
           cargo clippy --version
-<<<<<<< HEAD
-      - name: Lint
-        run: |
-          cd quadratic-core
-          cargo clippy --all-targets --all-features -- -D warnings
-      #      cargo fmt -- --check
-=======
->>>>>>> 07df3ada
       - name: Test
         run: |
           cd quadratic-core
