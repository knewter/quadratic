--- conflicted
+++ resolved
@@ -22,12 +22,9 @@
     "docker:dev": "npm run docker:up && dotenv -e .env.docker -- prisma migrate deploy && dotenv -e .env.docker -- ts-node-dev --watch src --project ./tsconfig.json -- ./src/server.ts && npm run docker:down",
     "docker:test:dev": "npm run docker:up && dotenv -e .env.docker -- prisma migrate deploy && dotenv -e .env.docker -- jest --watch --detectOpenHandles && npm run docker:down",
     "docker:test:ci": "npm run docker:up && dotenv -e .env.docker -- prisma migrate reset --force && dotenv -e .env.docker -- jest && npm run docker:down",
-<<<<<<< HEAD
     "script:migrateFiles": "ts-node-dev --project ./tsconfig.json -- ./scripts/migrateFiles.ts",
-    "script:listDuplicateUserEmails": "ts-node-dev --project ./tsconfig.json -- ./scripts/listDuplicateUserEmails.ts"
-=======
+    "script:listDuplicateUserEmails": "ts-node-dev --project ./tsconfig.json -- ./scripts/listDuplicateUserEmails.ts",
     "script:mergeDuplicateUsers": "ts-node-dev --project ./tsconfig.json -- ./scripts/mergeDuplicateUsers.ts"
->>>>>>> 2a4a8fb3
   },
   "author": "David Kircos",
   "dependencies": {
