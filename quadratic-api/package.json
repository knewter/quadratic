--- conflicted
+++ resolved
@@ -4,12 +4,8 @@
   "description": "",
   "main": "index.js",
   "scripts": {
-<<<<<<< HEAD
-    "start": "kill-port 8000 && dotenv -e .env -- ts-node-dev --respawn --exit-child --watch src --project ./tsconfig.json -- ./src/server.ts --max-old-space-size=8192",
-=======
     "start": "dotenv -e .env -- ts-node-dev --respawn --exit-child --watch src --project ./tsconfig.json -- ./src/server.ts --max-old-space-size=8192",
     "start-no-watch": "dotenv -e .env -- ts-node --project ./tsconfig.json -- ./src/server.ts --max-old-space-size=8192",
->>>>>>> c39e850c
     "postinstall": "prisma generate",
     "prebuild": "rm -rf dist",
     "build": "tsc && tsc ../quadratic-shared/*.ts",
