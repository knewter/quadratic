--- conflicted
+++ resolved
@@ -40,15 +40,9 @@
 
   const isFileOwner = !file.ownerTeamId && file.ownerUserId === userId;
 
-<<<<<<< HEAD
-  // todo...
-  const teamRole = undefined; //file.ownerTeam && file.ownerTeam.UserTeamRole[0] ? file.ownerTeam.UserTeamRole[0].role : undefined;
-  const fileRole = undefined; //file.UserFileRole[0] ? file.UserFileRole[0].role : undefined;
-=======
   // todo...had to hack around this
   const teamRole = undefined; // file.ownerTeam && file.ownerTeam.UserTeamRole[0] ? file.ownerTeam.UserTeamRole[0].role : undefined;
   const fileRole = undefined; // file.UserFileRole[0] ? file.UserFileRole[0].role : undefined;
->>>>>>> 3245741c
 
   const filePermissions = getFilePermissions({
     fileRole,
