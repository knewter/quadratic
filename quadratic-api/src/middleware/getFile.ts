--- conflicted
+++ resolved
@@ -39,15 +39,8 @@
   }
 
   const isFileOwner = !file.ownerTeamId && file.ownerUserId === userId;
-<<<<<<< HEAD
-
-  // todo...had to hack around this
-  const teamRole = undefined; // file.ownerTeam && file.ownerTeam.UserTeamRole[0] ? file.ownerTeam.UserTeamRole[0].role : undefined;
-  const fileRole = undefined; // file.UserFileRole[0] ? file.UserFileRole[0].role : undefined;
-=======
   const teamRole = undefined; //file.ownerTeam && file.ownerTeam.UserTeamRole[0] ? file.ownerTeam.UserTeamRole[0].role : undefined;
   const fileRole = undefined; //file.UserFileRole[0] ? file.UserFileRole[0].role : undefined;
->>>>>>> 7be52424
 
   const filePermissions = getFilePermissions({
     fileRole,
