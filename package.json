{
  "name": "quadratic",
  "version": "0.3.0",
  "author": {
    "name": "David Kircos",
    "email": "david@quadratichq.com",
    "url": "https://quadratichq.com"
  },
  "repository": "https://github.com/quadratichq/quadratic.git",
  "private": true,
  "workspaces": [
    "quadratic-api",
    "quadratic-shared",
    "quadratic-client",
    "quadratic-multiplayer"
  ],
  "scripts": {
    "start": "npm run watch:front-end",
    "start:api": "npm start --workspace=quadratic-api",
    "perf": "npm run watch:perf:front-end",
    "watch:javascript": "cd quadratic-client && npm run watch:javascript",
<<<<<<< HEAD
    "watch:perf:front-end": "npm run build:wasm:types && concurrently --hide=2 -n=react,rust,rust-types \"npm:watch:javascript\" \"npm:watch:wasm:perf:javascript\" \"npm run start:api\"",
    "watch:front-end": "npm run build:wasm:types && concurrently --hide=2 -n=react,rust,rust-types \"npm:watch:javascript\" \"npm:watch:wasm:javascript\" \"npm:start:api\" \"npm:watch:multiplayer\"",
    "watch:front-end-back-end": "npm run build:wasm:types && concurrently -n=react,rust,api \"npm:watch:javascript\" \"npm:watch:wasm:javascript\" \"npm:start:api\" \"npm:watch:multiplayer\"",
    "watch:app": "npm run build:wasm:types && concurrently -n=react,api 'npm:watch:javascript' 'npm run start:api'",
    "watch:multiplayer": "npm run dev --workspace=quadratic-multiplayer",
    "lint:client": "cd quadratic-client && npm run lint:ts && npm run lint:eslint && lint:prettier && lint:clippy",
=======
    "watch:perf:front-end": "npm run build:wasm:types && concurrently -n=react,rust,api \"npm:watch:javascript\" \"npm:watch:wasm:perf:javascript\" \"npm run api:start\"",
    "watch:front-end": "npm run build:wasm:types && concurrently -n=react,rust,api \"npm:watch:javascript\" \"npm:watch:wasm:javascript\" \"npm run api:start\"",
    "watch:front-end-back-end": "npm run build:wasm:types && concurrently -n=react,rust,rust-types,api \"npm:watch:javascript\" \"npm:watch:wasm:javascript\" \"npm run api:start\"",
    "lint:client": "cd quadratic-client && npm run lint:ts && npm run lint:eslint && lint:prettier && lint:clippy",
    "api:start": "cd quadratic-api && npm start",
>>>>>>> 5853d3d1
    "build:wasm:types": "cd quadratic-core && cargo run --bin export_types",
    "watch:wasm:javascript": "cd quadratic-core && cargo watch -s 'wasm-pack build --dev --target web --out-dir ../quadratic-client/src/quadratic-core --weak-refs'",
    "watch:wasm:perf:javascript": "cd quadratic-core && cargo watch -s 'wasm-pack build --target web --out-dir ../quadratic-client/src/quadratic-core --weak-refs'",
    "watch:wasm:types": "cd quadratic-core && cargo watch -s 'cargo run --bin export_types'",
    "coverage:wasm:gen": "cd quadratic-core && cd quadratic-core && CARGO_INCREMENTAL=0 RUSTFLAGS='-Cinstrument-coverage' LLVM_PROFILE_FILE='coverage/cargo-test-%p-%m.profraw' cargo test",
    "coverage:wasm:html": "cd quadratic-core && cd quadratic-core && grcov . --binary-path ./target/debug/deps/ -s . -t html --branch --ignore-not-existing --ignore 'src/wasm_bindings/*' --ignore 'src/bin/*' --ignore '../*' --ignore '/*' -o coverage/html",
    "coverage:wasm:view": "open quadratic-core/coverage/html/index.html",
<<<<<<< HEAD
    "test:wasm": "cd run test --workspace=quadratic-core",
    "test:multiplayer": "npm run test --workspace=quadratic-multiplayer",
=======
    "test:wasm": "cd quadratic-core && cargo test",
>>>>>>> 5853d3d1
    "watch:test:wasm": "cd quadratic-core && cargo watch -x test",
    "benchmark:rust": "cd quadratic-core && cargo bench",
    "lint:clippy": "cd quadratic-core && cargo clippy --all-targets --all-features -- -D warnings",
    "build": "npm run build --workspace=quadratic-api"
  },
  "dependencies": {
    "zod": "^3.22.4"
  },
  "devDependencies": {
    "@types/jest": "^29.5.3",
    "concurrently": "^6.5.1",
    "eslint": "^8.54.0",
    "typescript": "^5.3.2",
    "prettier": "2.8.3",
    "jest": "^29.6.1",
    "ts-jest": "^29.1.1"
  }
}<|MERGE_RESOLUTION|>--- conflicted
+++ resolved
@@ -19,20 +19,13 @@
     "start:api": "npm start --workspace=quadratic-api",
     "perf": "npm run watch:perf:front-end",
     "watch:javascript": "cd quadratic-client && npm run watch:javascript",
-<<<<<<< HEAD
-    "watch:perf:front-end": "npm run build:wasm:types && concurrently --hide=2 -n=react,rust,rust-types \"npm:watch:javascript\" \"npm:watch:wasm:perf:javascript\" \"npm run start:api\"",
-    "watch:front-end": "npm run build:wasm:types && concurrently --hide=2 -n=react,rust,rust-types \"npm:watch:javascript\" \"npm:watch:wasm:javascript\" \"npm:start:api\" \"npm:watch:multiplayer\"",
     "watch:front-end-back-end": "npm run build:wasm:types && concurrently -n=react,rust,api \"npm:watch:javascript\" \"npm:watch:wasm:javascript\" \"npm:start:api\" \"npm:watch:multiplayer\"",
     "watch:app": "npm run build:wasm:types && concurrently -n=react,api 'npm:watch:javascript' 'npm run start:api'",
     "watch:multiplayer": "npm run dev --workspace=quadratic-multiplayer",
     "lint:client": "cd quadratic-client && npm run lint:ts && npm run lint:eslint && lint:prettier && lint:clippy",
-=======
     "watch:perf:front-end": "npm run build:wasm:types && concurrently -n=react,rust,api \"npm:watch:javascript\" \"npm:watch:wasm:perf:javascript\" \"npm run api:start\"",
     "watch:front-end": "npm run build:wasm:types && concurrently -n=react,rust,api \"npm:watch:javascript\" \"npm:watch:wasm:javascript\" \"npm run api:start\"",
-    "watch:front-end-back-end": "npm run build:wasm:types && concurrently -n=react,rust,rust-types,api \"npm:watch:javascript\" \"npm:watch:wasm:javascript\" \"npm run api:start\"",
-    "lint:client": "cd quadratic-client && npm run lint:ts && npm run lint:eslint && lint:prettier && lint:clippy",
     "api:start": "cd quadratic-api && npm start",
->>>>>>> 5853d3d1
     "build:wasm:types": "cd quadratic-core && cargo run --bin export_types",
     "watch:wasm:javascript": "cd quadratic-core && cargo watch -s 'wasm-pack build --dev --target web --out-dir ../quadratic-client/src/quadratic-core --weak-refs'",
     "watch:wasm:perf:javascript": "cd quadratic-core && cargo watch -s 'wasm-pack build --target web --out-dir ../quadratic-client/src/quadratic-core --weak-refs'",
@@ -40,12 +33,8 @@
     "coverage:wasm:gen": "cd quadratic-core && cd quadratic-core && CARGO_INCREMENTAL=0 RUSTFLAGS='-Cinstrument-coverage' LLVM_PROFILE_FILE='coverage/cargo-test-%p-%m.profraw' cargo test",
     "coverage:wasm:html": "cd quadratic-core && cd quadratic-core && grcov . --binary-path ./target/debug/deps/ -s . -t html --branch --ignore-not-existing --ignore 'src/wasm_bindings/*' --ignore 'src/bin/*' --ignore '../*' --ignore '/*' -o coverage/html",
     "coverage:wasm:view": "open quadratic-core/coverage/html/index.html",
-<<<<<<< HEAD
     "test:wasm": "cd run test --workspace=quadratic-core",
     "test:multiplayer": "npm run test --workspace=quadratic-multiplayer",
-=======
-    "test:wasm": "cd quadratic-core && cargo test",
->>>>>>> 5853d3d1
     "watch:test:wasm": "cd quadratic-core && cargo watch -x test",
     "benchmark:rust": "cd quadratic-core && cargo bench",
     "lint:clippy": "cd quadratic-core && cargo clippy --all-targets --all-features -- -D warnings",
