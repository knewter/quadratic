--- conflicted
+++ resolved
@@ -188,17 +188,11 @@
 }"#;
 
     #[tokio::test]
-<<<<<<< HEAD
-    async fn file_perms_returns_owner() {
-        let perms = serde_json::from_str::<FilePerms>(PERMS).unwrap();
-        assert_eq!(perms.permission, FilePermRole::Owner);
-=======
     async fn test_file_perms_parse() {
         let perms = serde_json::from_str::<FilePermsPayload>(PERMS).unwrap();
         assert!(perms
             .user_making_request
             .file_permissions
             .contains(&FilePermRole::FileView));
->>>>>>> c468a61e
     }
 }