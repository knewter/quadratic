--- conflicted
+++ resolved
@@ -8,11 +8,7 @@
     pub column: GetIdResponse<ColumnId>,
     pub row: GetIdResponse<RowId>,
     pub old_value: V,
-<<<<<<< HEAD
-
     pub html: bool,
-=======
->>>>>>> ac060ab8
 }
 
 #[derive(Serialize, Deserialize, Debug, Copy, Clone, PartialEq, Eq, Hash)]
