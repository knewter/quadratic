use std::collections::{btree_map, BTreeMap, HashMap};
use std::str::FromStr;

use bigdecimal::BigDecimal;
use itertools::Itertools;
use rand::Rng;
use serde::{Deserialize, Serialize};


use self::sheet_offsets::SheetOffsets;

use super::bounds::GridBounds;
use super::code::CodeCellValue;
use super::column::Column;
use super::formatting::{BoolSummary, CellFmtAttr};
use super::ids::{CellRef, ColumnId, IdMap, RowId, SheetId};
use super::js_types::{CellFormatSummary, FormattingSummary};
use super::response::{GetIdResponse, SetCellResponse};
use super::{NumericFormat, NumericFormatKind};
use crate::grid::{borders, SheetBorders};
use crate::{Array, CellValue, IsBlank, Pos, Rect};


pub mod bounds;
pub mod cells;
pub mod code;
pub mod rendering;
pub mod sheet_offsets;

#[derive(Serialize, Deserialize, Debug, Clone, PartialEq)]
pub struct Sheet {
    pub id: SheetId,
    pub name: String,
    pub color: Option<String>,
    pub order: String,

    pub(super) column_ids: IdMap<ColumnId, i64>,
    pub(super) row_ids: IdMap<RowId, i64>,

    pub offsets: SheetOffsets,

    #[serde(with = "crate::util::btreemap_serde")]
    pub(super) columns: BTreeMap<i64, Column>,
    pub(super) borders: SheetBorders,
    #[serde(with = "crate::util::hashmap_serde")]
    pub(super) code_cells: HashMap<CellRef, CodeCellValue>,

    pub(super) data_bounds: GridBounds,
    pub(super) format_bounds: GridBounds,
}
impl Sheet {
    /// Constructs a new empty sheet.
    pub fn new(id: SheetId, name: String, order: String) -> Self {
        Sheet {
            id,
            name,
            color: None,
            order,

            column_ids: IdMap::new(),
            row_ids: IdMap::new(),

            columns: BTreeMap::new(),
            borders: SheetBorders::new(),
            code_cells: HashMap::new(),

            data_bounds: GridBounds::Empty,
            format_bounds: GridBounds::Empty,

            offsets: SheetOffsets::default(),
        }
    }

    // creates a Sheet for testing
    #[cfg(test)]
    pub fn test() -> Self {
        Sheet::new(SheetId::new(), String::from("name"), String::from("A0"))
    }

    /// Populates the current sheet with random values
    pub fn with_random_floats(&mut self, region: &Rect) {
        self.columns.clear();
        let mut rng = rand::thread_rng();
        for x in region.x_range() {
            let (_, column) = self.get_or_create_column(x);
            for y in region.y_range() {
                let value = rng.gen_range(-10000..=10000).to_string();
                column.values.set(
                    y,
                    Some(CellValue::Number(BigDecimal::from_str(&value).unwrap())),
                );
            }
        }
        self.recalculate_bounds();
    }

    /// Sets a cell value and returns a response object, which contains column &
    /// row IDs and the old cell value. Returns `None` if the cell was deleted
    /// and did not previously exist (so no change is needed). The reason for
    /// this is that the column and/or row may never have been generated,
    /// because there's no need.
    pub fn set_cell_value(
        &mut self,
        pos: Pos,
        value: CellValue,
    ) -> Option<SetCellResponse<CellValue>> {
        let is_blank = value.is_blank();
        let value: Option<CellValue> = if is_blank { None } else { Some(value) };
        if value.is_none() && !self.columns.contains_key(&pos.x) {
            return None;
        }

        let (column_response, column) = self.get_or_create_column(pos.x);
        let old_value = column.values.set(pos.y, value).unwrap_or_default();

        let unspill = None;
        // if !is_blank {
        //     if let Some(source) = column.spills.get(pos.y) {
        //         self.unspill(source);
        //         unspill = Some(source);
        //     }
        // }

        // TODO: check for new spills, if the cell was deleted
        let spill = None;

        let row_response = self.get_or_create_row(pos.y);
        Some(SetCellResponse {
            column: column_response,
            row: row_response,
            old_value,

            spill,
            unspill,
        })
    }

    /// Deletes all cell values in a region. This does not affect:
    ///
    /// - Formatting
    /// - Spilled cells (unless the source is within `region`)
    pub fn delete_cell_values(&mut self, region: Rect) -> (Vec<ColumnId>, Vec<RowId>, Array) {
        let row_ids = region
            .y_range()
            .filter_map(|y| self.get_row(y))
            .collect_vec();
        let mut column_ids = vec![];

        let mut old_cell_values_array = Array::new_empty(region.size());

        for x in region.x_range() {
            let Some(column) = self.columns.get_mut(&x) else {
                continue;
            };
            column_ids.push(column.id);
            let removed = column.values.remove_range(region.y_range());
            for block in removed {
                for y in block.range() {
                    let array_x = (x - region.min.x) as u32;
                    let array_y = (y - region.min.y) as u32;
                    let Some(value) = block.get(y) else { continue };
                    old_cell_values_array
                        .set(array_x, array_y, value)
                        .expect("error inserting value into array of old cell values");
                }
            }
        }

        for cell_ref in self.iter_code_cells_locations_in_region(region) {
            // TODO: unspill!
            self.code_cells.remove(&cell_ref);
        }

        (column_ids, row_ids, old_cell_values_array)
    }

    /// Sets or deletes borders in a region.
    pub fn set_region_borders(
        &mut self,
        region: &RegionRef,
        borders: SheetBorders
    ) -> SheetBorders {
        borders::set_region_borders(self, vec![region.clone()], borders)
    }

    /// Returns the value of a cell (i.e., what would be returned if code asked
    /// for it).
    pub fn get_cell_value(&self, pos: Pos) -> Option<CellValue> {
        let column = self.get_column(pos.x)?;
        if let Some(value) = column.values.get(pos.y) {
            Some(value)
        } else {
            self.get_code_cell_value(pos)
        }
    }

    /// Returns a formatting property of a cell.
    pub fn get_formatting_value<A: CellFmtAttr>(&self, pos: Pos) -> Option<A::Value> {
        let column = self.get_column(pos.x)?;
        A::column_data_ref(column).get(pos.y)
    }

    pub fn cell_numeric_info(&self, pos: Pos) -> (Option<NumericFormat>, Option<i16>) {
        if let Some(column) = self.get_column(pos.x) {
            let format = column.numeric_format.get(pos.y);
            let decimals = column.numeric_decimals.get(pos.y);
            (format, decimals)
        } else {
            (None, None)
        }
    }

    pub fn cell_numeric_format_kind(&self, pos: Pos) -> Option<NumericFormatKind> {
        let column = self.get_column(pos.x)?;
        if let Some(format) = column.numeric_format.get(pos.x) {
            Some(format.kind)
        } else {
            None
        }
    }

    /// Returns a summary of formatting in a region.
    pub fn get_formatting_summary(&self, region: Rect) -> FormattingSummary {
        let mut bold = BoolSummary::default();
        let mut italic = BoolSummary::default();

        for x in region.x_range() {
            match self.columns.get(&x) {
                None => {
                    bold.is_any_false = true;
                    italic.is_any_false = true;
                }
                Some(column) => {
                    bold |= column.bold.bool_summary(region.y_range());
                    italic |= column.italic.bool_summary(region.y_range());
                }
            };
        }

        FormattingSummary { bold, italic }
    }

    /// Returns a summary of formatting in a region.
    pub fn get_cell_format_summary(&self, pos: Pos) -> CellFormatSummary {
        match self.columns.get(&pos.x) {
            None => CellFormatSummary {
                bold: None,
                italic: None,
                text_color: None,
                fill_color: None,
            },
            Some(column) => CellFormatSummary {
                bold: column.bold.get(pos.y),
                italic: column.italic.get(pos.y),
                text_color: column.text_color.get(pos.y),
                fill_color: column.fill_color.get(pos.y),
            },
        }
    }

    // returns CellFormatSummary only if a formatting exists
    // TODL(ddimaria): this function is nearly a duplicate of get_cell_format_summary, talk
    // with the team to see if we can consolidate
    pub fn get_existing_cell_format_summary(&self, pos: Pos) -> Option<CellFormatSummary> {
        match self.columns.get(&pos.x) {
            Some(column) => {
                let bold = column.bold.get(pos.y);
                let italic = column.italic.get(pos.y);
                let fill_color = column.fill_color.get(pos.y);
                let text_color = column.text_color.get(pos.y);

                if bold.is_some()
                    || italic.is_some()
                    || fill_color.is_some()
                    || text_color.is_some()
                {
                    Some(CellFormatSummary {
                        bold,
                        italic,
                        fill_color,
                        text_color,
                    })
                } else {
                    None
                }
            }
            None => None,
        }
    }

    /// Sets a formatting property for a cell.
    pub fn set_formatting_value<A: CellFmtAttr>(
        &mut self,
        pos: Pos,
        value: Option<A::Value>,
    ) -> Option<A::Value> {
        let (_, column) = self.get_or_create_column(pos.x);
        A::column_data_mut(column).set(pos.y, value)
    }

    /// Returns all cell borders.
    pub fn borders(&self) -> &SheetBorders {
        &self.borders
    }

    /// Returns an iterator over each column and its X coordinate.
    pub fn iter_columns(&self) -> impl '_ + Iterator<Item = (i64, &Column)> {
        self.columns.iter().map(|(&x, column)| (x, column))
    }
    /// Returns an iterator over each row ID and its Y coordinate.
    pub fn iter_rows(&self) -> impl '_ + Iterator<Item = (i64, RowId)> {
        self.row_ids.iter()
    }
    /// Returns a column of a sheet from the column index.
    pub(crate) fn get_column(&self, index: i64) -> Option<&Column> {
        self.columns.get(&index)
    }
    /// Returns a column of a sheet from its index, or creates a new column at
    /// that index.
    pub(crate) fn get_or_create_column(
        &mut self,
        index: i64,
    ) -> (GetIdResponse<ColumnId>, &mut Column) {
        match self.columns.entry(index) {
            btree_map::Entry::Vacant(e) => {
                let column = e.insert(Column::new());
                self.column_ids.add(column.id, index);
                (GetIdResponse::new(column.id), column)
            }
            btree_map::Entry::Occupied(e) => {
                let column = e.into_mut();
                (GetIdResponse::old(column.id), column)
            }
        }
    }
    /// Returns the ID of a row of a sheet from the row index.
    pub(crate) fn get_row(&self, index: i64) -> Option<RowId> {
        self.row_ids.id_at(index)
    }
    /// Returns a row of a sheet from its index, or creates a new row at that
    /// index.
    pub(crate) fn get_or_create_row(&mut self, index: i64) -> GetIdResponse<RowId> {
        match self.row_ids.id_at(index) {
            Some(id) => GetIdResponse::old(id),
            None => {
                let id = RowId::new();
                self.row_ids.add(id, index);
                GetIdResponse::new(id)
            }
        }
    }

    /// Returns the position references by a `CellRef`.
    pub(crate) fn cell_ref_to_pos(&self, cell_ref: CellRef) -> Option<Pos> {
        Some(Pos {
            x: self.column_ids.index_of(cell_ref.column)?,
            y: self.row_ids.index_of(cell_ref.row)?,
        })
    }
    /// Creates a `CellRef` if the column and row already exist.
    pub(crate) fn try_get_cell_ref(&self, pos: Pos) -> Option<CellRef> {
        Some(CellRef {
            sheet: self.id,
            column: self.column_ids.id_at(pos.x)?,
            row: self.row_ids.id_at(pos.y)?,
        })
    }
    /// Creates a `CellRef`, creating the column and row if they do not already
    /// exist.
    pub(crate) fn get_or_create_cell_ref(&mut self, pos: Pos) -> CellRef {
        CellRef {
            sheet: self.id,
            column: self.get_or_create_column(pos.x).0.id,
            row: self.get_or_create_row(pos.y).id,
        }
    }

    /// Returns the X coordinate of a column from its ID, or `None` if no such
    /// column exists.
    pub(crate) fn get_column_index(&self, column_id: ColumnId) -> Option<i64> {
        self.column_ids.index_of(column_id)
    }
    /// Returns the Y coordinate of a row from its ID, or `None` if no such row
    /// exists.
    pub(crate) fn get_row_index(&self, row_id: RowId) -> Option<i64> {
        self.row_ids.index_of(row_id)
    }

<<<<<<< HEAD
    /// Returns contiguous ranges of X coordinates from a list of column IDs.
    /// Ignores IDs for columns that don't exist.
    pub(crate) fn column_ranges(&self, column_ids: &[ColumnId]) -> Vec<Range<i64>> {
        let xs = column_ids
            .iter()
            .filter_map(|&id| self.get_column_index(id));
        contiguous_ranges(xs)
    }
    /// Returns contiguous ranges of Y coordinates from a list of row IDs.
    /// Ignores IDs for rows that don't exist.
    pub(crate) fn row_ranges(&self, row_ids: &[RowId]) -> Vec<Range<i64>> {
        row_ranges(row_ids, &self.row_ids)
    }
    /// Returns a list of rectangles that exactly covers a region. Ignores
    /// IDs for columns and rows that don't exist.
    pub(crate) fn region_rects(&self, region: &RegionRef) -> impl Iterator<Item = Rect> {
        let x_ranges = self.column_ranges(&region.columns);
        let y_ranges = self.row_ranges(&region.rows);
        itertools::iproduct!(x_ranges, y_ranges).map(|(xs, ys)| Rect::from_ranges(xs, ys))
    }
    /// Returns a region of the sheet, assigning IDs to columns and rows as needed.
    pub fn region(&mut self, rect: Rect) -> RegionRef {
        let columns = rect
            .x_range()
            .map(|x| self.get_or_create_column(x).0.id)
            .collect();
        let rows = rect
            .y_range()
            .map(|y| self.get_or_create_row(y).id)
            .collect();
        RegionRef {
            sheet: self.id,
            columns,
            rows,
        }
    }
    /// Returns a region of the sheet, ignoring columns and rows which
    /// have no contents and no IDs.
    pub fn existing_region(&self, rect: Rect) -> RegionRef {
        let columns = rect
            .x_range()
            .filter_map(|x| self.get_column(x))
            .map(|col| col.id)
            .collect();
        let rows = rect.y_range().filter_map(|y| self.get_row(y)).collect();
        RegionRef {
            sheet: self.id,
            columns,
            rows,
        }
    }
=======
    // /// Returns contiguous ranges of X coordinates from a list of column IDs.
    // /// Ignores IDs for columns that don't exist.
    // pub(crate) fn column_ranges(&self, column_ids: &[ColumnId]) -> Vec<Range<i64>> {
    //     let xs = column_ids
    //         .iter()
    //         .filter_map(|&id| self.get_column_index(id));
    //     contiguous_ranges(xs)
    // }
    // /// Returns contiguous ranges of Y coordinates from a list of row IDs.
    // /// Ignores IDs for rows that don't exist.
    // pub(crate) fn row_ranges(&self, row_ids: &[RowId]) -> Vec<Range<i64>> {
    //     let ys = row_ids.iter().filter_map(|&id| self.get_row_index(id));
    //     contiguous_ranges(ys)
    // }
    // /// Returns a list of rectangles that exactly covers a region. Ignores
    // /// IDs for columns and rows that don't exist.
    // pub(crate) fn region_rects(&self, region: &RegionRef) -> impl Iterator<Item = Rect> {
    //     let x_ranges = self.column_ranges(&region.columns);
    //     let y_ranges = self.row_ranges(&region.rows);
    //     itertools::iproduct!(x_ranges, y_ranges).map(|(xs, ys)| Rect::from_ranges(xs, ys))
    // }
>>>>>>> aa30dbfa

    /// Deletes all data and formatting in the sheet, effectively recreating it.
    pub fn clear(&mut self) {
        self.column_ids = IdMap::new();
        self.row_ids = IdMap::new();
        self.columns.clear();
        self.code_cells.clear();
        self.recalculate_bounds();
    }

    pub fn id_to_string(&self) -> String {
        self.id.to_string()
    }

    /// get or calculate decimal places for a cell
    pub fn decimal_places(&self, pos: Pos, is_percentage: bool) -> Option<i16> {
        // first check if numeric_decimals already exists for this cell
        if let Some(decimals) = self.get_column(pos.x)?.numeric_decimals.get(pos.y) {
            return Some(decimals);
        }

        // otherwise check value to see if it has a decimal and use that length
        if let Some(value) = self.get_cell_value(pos) {
            match value {
                CellValue::Number(n) => {
                    let (_, exponent) = n.as_bigint_and_exponent();
                    if is_percentage {
                        Some(exponent as i16 - 2)
                    } else {
                        Some(exponent as i16)
                    }
                }
                _ => None,
            }
        } else {
            None
        }
    }
}

// fn contiguous_ranges(values: impl IntoIterator<Item = i64>) -> Vec<Range<i64>> {
//     // Usually `values` is already sorted or nearly sorted, in which case this
//     // is `O(n)`. At worst, it's `O(n log n)`.
//     let mut ret: Vec<Range<i64>> = vec![];
//     for i in values.into_iter().sorted() {
//         match ret.last_mut() {
//             Some(range) if range.end == i => range.end += 1,
//             Some(range) if (*range).contains(&i) => continue,
//             _ => ret.push(i..i + 1),
//         }
//     }
//     ret
// }

pub fn row_ranges(row_ids: &[RowId], id_map: &IdMap<RowId, i64>) -> Vec<Range<i64>> {
    let ys = row_ids.iter().filter_map(|&id| id_map.index_of(id));
    contiguous_ranges(ys)
}

#[cfg(test)]
mod test {
    use std::str::FromStr;

    use bigdecimal::BigDecimal;

    use super::*;
    use crate::{
        controller::{auto_complete::cell_values_in_rect, GridController},
        grid::{Bold, Italic, NumericFormat},
        test_util::print_table,
    };

    async fn test_setup(selection: &Rect, vals: &[&str]) -> (GridController, SheetId) {
        let mut grid_controller = GridController::new();
        let sheet_id = grid_controller.grid().sheets()[0].id;
        let mut count = 0;

        for y in selection.y_range() {
            for x in selection.x_range() {
                let pos = Pos { x, y };
                grid_controller
                    .set_cell_value(sheet_id, pos, vals[count].to_string(), None)
                    .await;
                count += 1;
            }
        }

        (grid_controller, sheet_id)
    }

    async fn test_setup_basic() -> (GridController, SheetId, Rect) {
        let selected: Rect = Rect::new_span(Pos { x: 2, y: 1 }, Pos { x: 5, y: 2 });
        let vals = vec!["1", "2", "3", "4", "5", "6", "7", "8"];
        let (grid_controller, sheet_id) = test_setup(&selected, &vals).await;

        print_table(&grid_controller, sheet_id, selected);

        (grid_controller, sheet_id, selected)
    }

    #[test]
    fn test_current_decimal_places_value() {
        let mut sheet = Sheet::new(SheetId::new(), String::from(""), String::from(""));

        // get decimal places after a set_cell_value
        sheet.set_cell_value(
            Pos { x: 1, y: 2 },
            CellValue::Number(BigDecimal::from_str("12.23").unwrap()),
        );
        assert_eq!(sheet.decimal_places(Pos { x: 1, y: 2 }, false), Some(2));

        sheet.set_cell_value(
            Pos { x: 2, y: 2 },
            CellValue::Number(BigDecimal::from_str("0.23").unwrap()),
        );
        assert_eq!(sheet.decimal_places(Pos { x: 2, y: 2 }, true), Some(0));
    }

    #[test]
    fn test_current_decimal_places_numeric_format() {
        let mut sheet = Sheet::new(SheetId::new(), String::from(""), String::from(""));

        let column = sheet.get_or_create_column(3);
        column.1.numeric_decimals.set(3, Some(3));

        assert_eq!(sheet.decimal_places(Pos { x: 3, y: 3 }, false), Some(3));
    }

    #[test]
    fn test_current_decimal_places_text() {
        let mut sheet = Sheet::new(SheetId::new(), String::from(""), String::from(""));

        sheet.set_cell_value(
            crate::Pos { x: 1, y: 2 },
            CellValue::Text(String::from("abc")),
        );

        assert_eq!(sheet.decimal_places(Pos { x: 1, y: 2 }, false), None);
    }

    #[test]
    fn test_current_decimal_places_percent() {
        let mut sheet = Sheet::new(SheetId::new(), String::from(""), String::from(""));

        sheet.set_cell_value(
            crate::Pos { x: 1, y: 2 },
            CellValue::Number(BigDecimal::from_str("0.24").unwrap()),
        );

        assert_eq!(sheet.decimal_places(Pos { x: 1, y: 2 }, true), Some(0));

        sheet.set_cell_value(
            crate::Pos { x: 1, y: 2 },
            CellValue::Number(BigDecimal::from_str("0.245").unwrap()),
        );

        assert_eq!(sheet.decimal_places(Pos { x: 1, y: 2 }, true), Some(1));
    }

    #[test]
    fn test_cell_numeric_format_kind() {
        let mut sheet = Sheet::new(SheetId::new(), String::from(""), String::from(""));
        let column = sheet.get_or_create_column(0);
        column.1.numeric_format.set(
            0,
            Some(NumericFormat {
                kind: NumericFormatKind::Percentage,
                symbol: None,
            }),
        );

        assert_eq!(
            sheet.cell_numeric_format_kind(Pos { x: 0, y: 0 }),
            Some(NumericFormatKind::Percentage)
        );
    }

    #[tokio::test]
    async fn test_set_cell_values() {
        let selected: Rect = Rect::new_span(Pos { x: 2, y: 1 }, Pos { x: 4, y: 1 });
        let vals = vec!["a", "1", "$1.11"];
        let expected = vec![
            CellValue::Text("a".into()),
            CellValue::Number(BigDecimal::from_str("1").unwrap()),
            CellValue::Number(BigDecimal::from_str("1.11").unwrap()),
        ];
        let (grid, sheet_id) = test_setup(&selected, &vals).await;

        print_table(&grid, sheet_id, selected);

        let sheet = grid.grid().sheet_from_id(sheet_id);
        let values = cell_values_in_rect(&selected, sheet).unwrap();
        values
            .into_cell_values_vec()
            .into_iter()
            .enumerate()
            .for_each(|(index, val)| assert_eq!(val, *expected.get(index).unwrap()));
    }

    #[tokio::test]
    async fn test_delete_cell_values() {
        let (mut grid, sheet_id, selected) = test_setup_basic().await;

        grid.delete_cell_values(sheet_id, selected, None).await;
        let sheet = grid.grid().sheet_from_id(sheet_id);

        print_table(&grid, sheet_id, selected);

        let values = cell_values_in_rect(&selected, sheet).unwrap();
        values
            .into_cell_values_vec()
            .into_iter()
            .for_each(|v| assert_eq!(v, CellValue::Blank));
    }

    // TODO(ddimaria): use the code below as a template once formula cells are in place
    #[ignore]
    #[tokio::test]
    async fn test_delete_cell_values_affects_dependent_cells() {
        let (mut grid, sheet_id, selected) = test_setup_basic().await;

        let view_rect = Rect::new_span(Pos { x: 2, y: 1 }, Pos { x: 5, y: 4 });
        let _code_cell = crate::grid::CodeCellValue {
            language: crate::grid::CodeCellLanguage::Formula,
            code_string: "=SUM(A1:B2)".into(),
            formatted_code_string: None,
            last_modified: "".into(),
            output: None,
        };

        // grid.set_code_cell_value((5, 2).into(), Some(code_cell));
        print_table(&grid, sheet_id, view_rect);

        grid.delete_cell_values(sheet_id, selected, None).await;
        let sheet = grid.grid().sheet_from_id(sheet_id);

        print_table(&grid, sheet_id, view_rect);

        let values = cell_values_in_rect(&selected, sheet).unwrap();
        values
            .into_cell_values_vec()
            .into_iter()
            .for_each(|v| assert_eq!(v, CellValue::Blank));
    }

    // TODO(ddimaria): use the code below as a template once cell borders are in place
    // TODO(jrice): Uncomment and test
    // #[ignore]
    // #[tokio::test]
    // async fn test_set_border() {
    //     let (grid, sheet_id, selected) = test_setup_basic().await;
    //     let cell_border = CellBorder {
    //         color: Some("red".into()),
    //         style: Some(CellBorderStyle::Line1),
    //     };
    //     let mut sheet = grid.grid().sheet_from_id(sheet_id).clone();
    //     sheet.set_horizontal_border(selected, cell_border.clone());
    //     sheet.set_vertical_border(selected, cell_border);
    //     let _borders = sheet.borders();
    //
    //     print_table(&grid, sheet_id, selected);
    //
    //     // let formats = grid.get_all_cell_formats(sheet_id, selected);
    //     // formats
    //     //     .into_iter()
    //     //     .for_each(|format| assert_eq!(format, SOMETHING_HERE));
    // }

    #[tokio::test]
    async fn test_get_cell_value() {
        let (grid, sheet_id, _) = test_setup_basic().await;
        let sheet = grid.grid().sheet_from_id(sheet_id);
        let value = sheet.get_cell_value((2, 1).into());

        assert_eq!(value, Some(CellValue::Number(BigDecimal::from(1))));
    }

    #[tokio::test]
    async fn test_get_set_formatting_value() {
        let (grid, sheet_id, _) = test_setup_basic().await;
        let mut sheet = grid.grid().sheet_from_id(sheet_id).clone();
        sheet.set_formatting_value::<Bold>((2, 1).into(), Some(true));
        let value = sheet.get_formatting_value::<Bold>((2, 1).into());

        assert_eq!(value, Some(true));
    }

    #[tokio::test]
    async fn test_get_set_code_cell_value() {
        let (grid, sheet_id, _) = test_setup_basic().await;
        let mut sheet = grid.grid().sheet_from_id(sheet_id).clone();
        let code_cell = crate::grid::CodeCellValue {
            language: crate::grid::CodeCellLanguage::Formula,
            code_string: "=SUM(A1:B2)".into(),
            formatted_code_string: None,
            last_modified: "".into(),
            output: None,
        };
        sheet.set_code_cell_value((2, 1).into(), Some(code_cell.clone()));
        let value = sheet.get_code_cell((2, 1).into());

        assert_eq!(value, Some(&code_cell));

        let cell_ref = CellRef {
            sheet: sheet_id,
            column: grid
                .grid()
                .sheet_from_id(sheet_id)
                .column_ids
                .id_at(2)
                .unwrap(),
            row: grid
                .grid()
                .sheet_from_id(sheet_id)
                .row_ids
                .id_at(1)
                .unwrap(),
        };
        let value = sheet.get_code_cell_from_ref(cell_ref);
        assert_eq!(value, Some(&code_cell));
    }

    // TODO(ddimaria): use the code below numeric format kinds are in place
    #[ignore]
    #[tokio::test]
    async fn test_cell_numeric_format_kinds() {
        let (grid, sheet_id, _) = test_setup_basic().await;
        let sheet = grid.grid().sheet_from_id(sheet_id).clone();

        let format_kind = sheet.cell_numeric_format_kind((2, 1).into());
        assert_eq!(format_kind, Some(NumericFormatKind::Currency));

        let format_kind = sheet.cell_numeric_format_kind((3, 1).into());
        assert_eq!(format_kind, Some(NumericFormatKind::Percentage));

        let format_kind = sheet.cell_numeric_format_kind((4, 1).into());
        assert_eq!(format_kind, Some(NumericFormatKind::Exponential));

        let format_kind = sheet.cell_numeric_format_kind((5, 1).into());
        assert_eq!(format_kind, Some(NumericFormatKind::Number));
    }

    #[tokio::test]
    async fn test_formatting_summary() {
        let (grid, sheet_id, selected) = test_setup_basic().await;
        let mut sheet = grid.grid().sheet_from_id(sheet_id).clone();
        sheet.set_formatting_value::<Bold>((2, 1).into(), Some(true));

        // just set a single bold value
        let value = sheet.get_formatting_summary(selected);
        let mut format_summary = FormattingSummary {
            bold: BoolSummary {
                is_any_true: true,
                is_any_false: false,
            },
            italic: BoolSummary {
                is_any_true: false,
                is_any_false: false,
            },
        };
        assert_eq!(value, format_summary);

        // now add in a single italic value
        sheet.set_formatting_value::<Italic>((3, 1).into(), Some(true));
        let value = sheet.get_formatting_summary(selected);
        format_summary.italic.is_any_true = true;
        assert_eq!(value, format_summary);
    }

    #[tokio::test]
    async fn test_cell_format_summary() {
        let (grid, sheet_id, _) = test_setup_basic().await;
        let mut sheet = grid.grid().sheet_from_id(sheet_id).clone();

        let existing_cell_format_summary = sheet.get_existing_cell_format_summary((2, 1).into());
        assert_eq!(None, existing_cell_format_summary);

        // just set a bold value
        sheet.set_formatting_value::<Bold>((2, 1).into(), Some(true));
        let value = sheet.get_cell_format_summary((2, 1).into());
        let mut cell_format_summary = CellFormatSummary {
            bold: Some(true),
            italic: None,
            text_color: None,
            fill_color: None,
        };
        assert_eq!(value, cell_format_summary);

        let existing_cell_format_summary = sheet.get_existing_cell_format_summary((2, 1).into());
        assert_eq!(
            Some(cell_format_summary.clone()),
            existing_cell_format_summary
        );

        // now set a italic value
        sheet.set_formatting_value::<Italic>((2, 1).into(), Some(true));
        let value = sheet.get_cell_format_summary((2, 1).into());
        cell_format_summary.italic = Some(true);
        assert_eq!(value, cell_format_summary);

        let existing_cell_format_summary = sheet.get_existing_cell_format_summary((2, 1).into());
        assert_eq!(
            Some(cell_format_summary.clone()),
            existing_cell_format_summary
        );
    }

    #[tokio::test]
    async fn test_columns() {
        let (grid, sheet_id, _) = test_setup_basic().await;
        let mut sheet = grid.grid().sheet_from_id(sheet_id).clone();

        // get all columns
        let columns = sheet.iter_columns().collect::<Vec<_>>();
        assert_eq!(None, columns[0].1.bold.get(1));

        // set a bold value, validate it's in the vec
        sheet.set_formatting_value::<Bold>((2, 1).into(), Some(true));
        let columns = sheet.iter_columns().collect::<Vec<_>>();
        assert_eq!(Some(true), columns[0].1.bold.get(1));

        // assert that get_column matches the column in the vec
        let index = columns[0].0;
        let column = sheet.get_column(index);
        assert_eq!(Some(true), column.unwrap().bold.get(1));

        // existing column
        let mut sheet = sheet.clone();
        let existing_column = sheet.get_or_create_column(2);
        assert_eq!(column, Some(existing_column.1).as_deref());

        // new column
        let mut sheet = sheet.clone();
        let new_column = sheet.get_or_create_column(1);
        assert_eq!(new_column.1, &Column::with_id(new_column.0.id));
    }

    #[tokio::test]
    async fn test_rows() {
        let (grid, sheet_id, _) = test_setup_basic().await;
        let sheet = grid.grid().sheet_from_id(sheet_id).clone();

        // get all rows
        let rows = sheet.iter_rows().collect::<Vec<_>>();
        let row = sheet.get_row(1);
        assert_eq!(row, Some(rows[0].1));

        let row = sheet.get_row(2);
        assert_eq!(row, Some(rows[1].1));

        // existing row
        let mut sheet = sheet.clone();
        let existing_row = sheet.get_or_create_row(1);
        assert_eq!(Some(rows[0].1), Some(existing_row.id));

        // new row
        let mut sheet = sheet.clone();
        let new_row = sheet.get_or_create_row(3);
        rows.iter().for_each(|row| assert_ne!(row.1, new_row.id));
    }
}<|MERGE_RESOLUTION|>--- conflicted
+++ resolved
@@ -1,11 +1,11 @@
 use std::collections::{btree_map, BTreeMap, HashMap};
+use std::ops::Range;
 use std::str::FromStr;
 
 use bigdecimal::BigDecimal;
 use itertools::Itertools;
 use rand::Rng;
 use serde::{Deserialize, Serialize};
-
 
 use self::sheet_offsets::SheetOffsets;
 
@@ -16,10 +16,9 @@
 use super::ids::{CellRef, ColumnId, IdMap, RowId, SheetId};
 use super::js_types::{CellFormatSummary, FormattingSummary};
 use super::response::{GetIdResponse, SetCellResponse};
-use super::{NumericFormat, NumericFormatKind};
+use super::{NumericFormat, NumericFormatKind, RegionRef};
 use crate::grid::{borders, SheetBorders};
 use crate::{Array, CellValue, IsBlank, Pos, Rect};
-
 
 pub mod bounds;
 pub mod cells;
@@ -178,7 +177,7 @@
     pub fn set_region_borders(
         &mut self,
         region: &RegionRef,
-        borders: SheetBorders
+        borders: SheetBorders,
     ) -> SheetBorders {
         borders::set_region_borders(self, vec![region.clone()], borders)
     }
@@ -386,7 +385,6 @@
         self.row_ids.index_of(row_id)
     }
 
-<<<<<<< HEAD
     /// Returns contiguous ranges of X coordinates from a list of column IDs.
     /// Ignores IDs for columns that don't exist.
     pub(crate) fn column_ranges(&self, column_ids: &[ColumnId]) -> Vec<Range<i64>> {
@@ -438,29 +436,6 @@
             rows,
         }
     }
-=======
-    // /// Returns contiguous ranges of X coordinates from a list of column IDs.
-    // /// Ignores IDs for columns that don't exist.
-    // pub(crate) fn column_ranges(&self, column_ids: &[ColumnId]) -> Vec<Range<i64>> {
-    //     let xs = column_ids
-    //         .iter()
-    //         .filter_map(|&id| self.get_column_index(id));
-    //     contiguous_ranges(xs)
-    // }
-    // /// Returns contiguous ranges of Y coordinates from a list of row IDs.
-    // /// Ignores IDs for rows that don't exist.
-    // pub(crate) fn row_ranges(&self, row_ids: &[RowId]) -> Vec<Range<i64>> {
-    //     let ys = row_ids.iter().filter_map(|&id| self.get_row_index(id));
-    //     contiguous_ranges(ys)
-    // }
-    // /// Returns a list of rectangles that exactly covers a region. Ignores
-    // /// IDs for columns and rows that don't exist.
-    // pub(crate) fn region_rects(&self, region: &RegionRef) -> impl Iterator<Item = Rect> {
-    //     let x_ranges = self.column_ranges(&region.columns);
-    //     let y_ranges = self.row_ranges(&region.rows);
-    //     itertools::iproduct!(x_ranges, y_ranges).map(|(xs, ys)| Rect::from_ranges(xs, ys))
-    // }
->>>>>>> aa30dbfa
 
     /// Deletes all data and formatting in the sheet, effectively recreating it.
     pub fn clear(&mut self) {
@@ -501,19 +476,19 @@
     }
 }
 
-// fn contiguous_ranges(values: impl IntoIterator<Item = i64>) -> Vec<Range<i64>> {
-//     // Usually `values` is already sorted or nearly sorted, in which case this
-//     // is `O(n)`. At worst, it's `O(n log n)`.
-//     let mut ret: Vec<Range<i64>> = vec![];
-//     for i in values.into_iter().sorted() {
-//         match ret.last_mut() {
-//             Some(range) if range.end == i => range.end += 1,
-//             Some(range) if (*range).contains(&i) => continue,
-//             _ => ret.push(i..i + 1),
-//         }
-//     }
-//     ret
-// }
+fn contiguous_ranges(values: impl IntoIterator<Item = i64>) -> Vec<Range<i64>> {
+    // Usually `values` is already sorted or nearly sorted, in which case this
+    // is `O(n)`. At worst, it's `O(n log n)`.
+    let mut ret: Vec<Range<i64>> = vec![];
+    for i in values.into_iter().sorted() {
+        match ret.last_mut() {
+            Some(range) if range.end == i => range.end += 1,
+            Some(range) if (*range).contains(&i) => continue,
+            _ => ret.push(i..i + 1),
+        }
+    }
+    ret
+}
 
 pub fn row_ranges(row_ids: &[RowId], id_map: &IdMap<RowId, i64>) -> Vec<Range<i64>> {
     let ys = row_ids.iter().filter_map(|&id| id_map.index_of(id));
