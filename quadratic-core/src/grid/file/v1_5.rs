--- conflicted
+++ resolved
@@ -18,15 +18,8 @@
     pub name: String,
     pub color: Option<String>,
     pub order: String,
-<<<<<<< HEAD
-    pub column_widths: Vec<(i64, f32)>,
-    pub row_heights: Vec<(i64, f32)>,
-=======
-
     pub column_widths: Vec<(i64, f64)>,
     pub row_heights: Vec<(i64, f64)>,
-
->>>>>>> 449be7c6
     pub columns: Vec<(i64, Column)>,
     pub rows: Vec<(i64, RowId)>,
     pub borders: SheetBorders,
