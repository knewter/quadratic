use crate::color::Rgba;
use crate::grid::formatting::RenderSize;
use crate::grid::{
    generate_borders, set_region_borders, BorderSelection, BorderStyle, CellAlign, CellBorderLine,
    CellWrap, Grid, GridBounds, NumericFormat, NumericFormatKind, RegionRef,
};
use crate::{CellValue, Error, ErrorMsg, Span, Value};

use crate::grid::file::v1_4::schema::{self as current};
use crate::grid::{
    block::SameValue, sheet::sheet_offsets::SheetOffsets, CellRef, CodeCellLanguage,
    CodeCellRunOutput, CodeCellRunResult, CodeCellValue, Column, ColumnData, ColumnId, RowId,
    Sheet, SheetBorders, SheetId,
};
use anyhow::{anyhow, Result};
use bigdecimal::BigDecimal;
use serde::de::DeserializeOwned;
use serde::{Deserialize, Serialize};
use std::{
    collections::{BTreeMap, HashMap},
    fmt::Debug,
    str::FromStr,
};

use super::CURRENT_VERSION;
impl From<CellRef> for current::CellRef {
    fn from(cell_ref: CellRef) -> Self {
        Self {
            sheet: current::Id {
                id: cell_ref.sheet.to_string(),
            },
            column: current::Id {
                id: cell_ref.column.to_string(),
            },
            row: current::Id {
                id: cell_ref.row.to_string(),
            },
        }
    }
}

fn set_column_format<T>(
    column_data: &mut ColumnData<SameValue<T>>,
    column: &HashMap<String, current::ColumnFormatType<String>>,
) -> Result<()>
where
    T: Serialize + for<'d> Deserialize<'d> + Debug + Clone + PartialEq,
{
    for (y, format) in column.iter() {
        let y =
            i64::from_str(y).map_err(|e| anyhow!("Unable to convert {} to an i64: {}", y, e))?;
        column_data.set(y, serde_json::from_str(&format.content.value).ok());
    }

    Ok(())
}

fn set_column_format_numeric_format(
    column_data: &mut ColumnData<SameValue<NumericFormat>>,
    column: &HashMap<String, current::ColumnFormatType<current::NumericFormat>>,
) -> Result<()> {
    for (y, format) in column.iter() {
        let y =
            i64::from_str(y).map_err(|e| anyhow!("Unable to convert {} to an i64: {}", y, e))?;
        column_data.set(
            y,
            Some(NumericFormat {
                kind: NumericFormatKind::from_str(&format.content.value.kind.to_string())
                    .unwrap_or(NumericFormatKind::Number),
                symbol: format.content.value.symbol.to_owned(),
            }),
        );
    }

    Ok(())
}

fn set_column_format_i16(
    column_data: &mut ColumnData<SameValue<i16>>,
    column: &HashMap<String, current::ColumnFormatType<i16>>,
) -> Result<()> {
    for (y, format) in column.iter() {
        let y =
            i64::from_str(y).map_err(|e| anyhow!("Unable to convert {} to an i64: {}", y, e))?;
        column_data.set(y, Some(format.content.value));
    }

    Ok(())
}

fn set_column_format_string(
    column_data: &mut ColumnData<SameValue<String>>,
    column: &HashMap<String, current::ColumnFormatType<String>>,
) -> Result<()> {
    for (y, format) in column.iter() {
        let y =
            i64::from_str(y).map_err(|e| anyhow!("Unable to convert {} to an i64: {}", y, e))?;
        column_data.set(y, Some(format.content.value.to_string()));
    }

    Ok(())
}

fn set_column_format_bool(
    column_data: &mut ColumnData<SameValue<bool>>,
    column: &HashMap<String, current::ColumnFormatType<bool>>,
) -> Result<()> {
    for (y, format) in column.iter() {
        let y =
            i64::from_str(y).map_err(|e| anyhow!("Unable to convert {} to an i64: {}", y, e))?;
        column_data.set(y, Some(format.content.value));
    }

    Ok(())
}

fn set_column_format_render_size(
    column_data: &mut ColumnData<SameValue<RenderSize>>,
    column: &HashMap<String, current::ColumnFormatType<current::RenderSize>>,
) -> Result<()> {
    for (y, format) in column.iter() {
        let y =
            i64::from_str(y).map_err(|e| anyhow!("Unable to convert {} to an i64: {}", y, e))?;
        column_data.set(
            y,
            Some(RenderSize {
                w: format.content.value.w,
                h: format.content.value.h,
            }),
        );
    }
    Ok(())
}

fn import_column_builder(columns: &[(i64, current::Column)]) -> Result<BTreeMap<i64, Column>> {
    columns
        .iter()
        .map(|(y, column)| {
            let mut col = Column {
                id: ColumnId::from_str(&column.id.id)?,
                ..Default::default()
            };
            set_column_format::<CellRef>(&mut col.spills, &column.spills)?;
            set_column_format::<CellAlign>(&mut col.align, &column.align)?;
            set_column_format::<CellWrap>(&mut col.wrap, &column.wrap)?;
            set_column_format_i16(&mut col.numeric_decimals, &column.numeric_decimals)?;
            set_column_format_numeric_format(&mut col.numeric_format, &column.numeric_format)?;
            set_column_format_bool(&mut col.numeric_commas, &column.numeric_commas)?;
            set_column_format_bool(&mut col.bold, &column.bold)?;
            set_column_format_bool(&mut col.italic, &column.italic)?;
            set_column_format_string(&mut col.text_color, &column.text_color)?;
            set_column_format_string(&mut col.fill_color, &column.fill_color)?;
            set_column_format_render_size(&mut col.render_size, &column.render_size)?;

            for (y, value) in column.values.iter() {
                for cell_value in value.content.values.iter() {
                    let y = i64::from_str(y)
                        .map_err(|e| anyhow!("Could not convert {} to an i64: {}", &y, e))?;
                    match cell_value.type_field.to_lowercase().as_str() {
                        "text" => {
                            col.values
                                .set(y, Some(CellValue::Text(cell_value.value.to_owned())));
                        }
                        "number" => {
                            col.values.set(
                                y,
                                Some(CellValue::Number(BigDecimal::from_str(&cell_value.value)?)),
                            );
                        }
                        _ => {}
                    };
                }
            }

            Ok((*y, col))
        })
        .collect::<Result<BTreeMap<i64, Column>>>()
}

fn import_borders_builder(sheet: &mut Sheet, current_sheet: &mut current::Sheet) {
    current_sheet
        .borders
        .iter()
        .for_each(|(column_id, cell_borders)| {
            cell_borders.iter().for_each(|(y, cell_borders)| {
                cell_borders.iter().enumerate().for_each(|(index, border)| {
                    if let Some(border) = border {
                        let border_selection = match index {
                            0 => BorderSelection::Left,
                            1 => BorderSelection::Top,
                            2 => BorderSelection::Right,
                            3 => BorderSelection::Bottom,
                            _ => BorderSelection::Clear,
                        };
                        let style = BorderStyle {
                            color: Rgba::from_str(&border.color)
                                .unwrap_or_else(|_| Rgba::new(0, 0, 0, 255)),
                            line: CellBorderLine::from_str(&border.line)
                                .unwrap_or(CellBorderLine::Line1),
                        };

                        if let Ok(column_id) = ColumnId::from_str(column_id) {
                            let row_id = sheet.get_or_create_row(*y);
                            let region = RegionRef {
                                sheet: sheet.id,
                                columns: vec![column_id],
                                rows: vec![row_id.id],
                            };
                            let borders = generate_borders(
                                sheet,
                                &region,
                                vec![border_selection],
                                Some(style),
                            );

                            // necessary to fill in render_lookup in SheetBorders
                            set_region_borders(sheet, vec![region], borders);
                        }
                    }
                });
            });
        });
}

fn import_code_cell_output(type_field: &str, value: &str) -> CellValue {
    match type_field.to_lowercase().as_str() {
        "text" => CellValue::Text(value.to_owned()),
        "number" => CellValue::Number(BigDecimal::from_str(value).unwrap_or_default()),
        _ => CellValue::Blank,
    }
}

fn import_code_cell_builder(sheet: &current::Sheet) -> Result<HashMap<CellRef, CodeCellValue>> {
    sheet
        .code_cells
        .iter()
        .map(|(cell_ref, code_cell_value)| {
            Ok((
                CellRef {
                    sheet: SheetId::from_str(&cell_ref.sheet.id)?,
                    column: ColumnId::from_str(&cell_ref.column.id)?,
                    row: RowId::from_str(&cell_ref.row.id)?,
                },
                CodeCellValue {
                    language: CodeCellLanguage::from_str(&code_cell_value.language)?,
                    code_string: code_cell_value.code_string.to_owned(),
                    formatted_code_string: code_cell_value.formatted_code_string.to_owned(),
                    last_modified: code_cell_value.last_modified.to_owned(),
                    output: code_cell_value.output.to_owned().and_then(|output| {
                        Some(CodeCellRunOutput {
                            std_out: output.std_out,
                            std_err: output.std_err,
                            spill: output.spill,
                            result: match output.result {
                                current::CodeCellRunResult::Ok {
                                    output_value,
                                    cells_accessed,
                                } => CodeCellRunResult::Ok {
                                    output_value: match output_value {
                                        current::OutputValue::Single(
                                            current::OutputValueValue { type_field, value },
<<<<<<< HEAD
                                        ) => {
                                            if type_field == "html" {
                                                Value::Single(CellValue::Html(value))
                                            } else {
                                                Value::Single(CellValue::from(value))
                                            }
                                        }
=======
                                        ) => Value::Single(import_code_cell_output(
                                            &type_field,
                                            &value,
                                        )),
>>>>>>> ac060ab8
                                        current::OutputValue::Array(current::OutputArray {
                                            size,
                                            values,
                                        }) => Value::Array(crate::Array::from(
                                            values
                                                .chunks(size.w as usize)
                                                .map(|row| {
                                                    row.iter()
                                                        .map(|cell| {
                                                            import_code_cell_output(
                                                                &cell.type_field,
                                                                &cell.value,
                                                            )
                                                        })
                                                        .collect::<Vec<_>>()
                                                })
                                                .collect::<Vec<Vec<_>>>(),
                                        )),
                                    },
                                    cells_accessed: cells_accessed
                                        .into_iter()
                                        .map(|cell| {
                                            Ok(CellRef {
                                                sheet: SheetId::from_str(&cell.sheet.id)?,
                                                column: ColumnId::from_str(&cell.column.id)?,
                                                row: RowId::from_str(&cell.row.id)?,
                                            })
                                        })
                                        .collect::<Result<_>>()
                                        .ok()?,
                                },
                                current::CodeCellRunResult::Err { error } => {
                                    CodeCellRunResult::Err {
                                        error: Error {
                                            span: error.span.map(|span| Span {
                                                start: span.start,
                                                end: span.end,
                                            }),
                                            // TODO(ddimaria): implement ErrorMsg
                                            msg: ErrorMsg::UnknownError,
                                        },
                                    }
                                }
                            },
                        })
                    }),
                },
            ))
        })
        .collect::<Result<_>>()
}

pub fn import(file: current::GridSchema) -> Result<Grid> {
    Ok(Grid {
        sheets: file
            .sheets
            .into_iter()
            .map(|mut sheet| {
                let mut new_sheet = Sheet {
                    id: SheetId::from_str(&sheet.id.id)?,
                    name: sheet.name.to_owned(),
                    color: sheet.color.to_owned(),
                    order: sheet.order.to_owned(),
                    column_ids: sheet
                        .columns
                        .iter()
                        .map(|(x, column)| Ok((*x, ColumnId::from_str(&column.id.id)?)))
                        .collect::<Result<_>>()?,
                    row_ids: sheet
                        .rows
                        .iter()
                        .map(|(x, row)| Ok((*x, RowId::from_str(&row.id)?)))
                        .collect::<Result<_>>()?,
                    offsets: SheetOffsets::import(&sheet.offsets),
                    columns: import_column_builder(&sheet.columns)?,
                    // borders set after sheet is loaded
                    borders: SheetBorders::new(),
                    code_cells: import_code_cell_builder(&sheet)?,
                    data_bounds: GridBounds::Empty,
                    format_bounds: GridBounds::Empty,
                };
                new_sheet.recalculate_bounds();
                import_borders_builder(&mut new_sheet, &mut sheet);
                Ok(new_sheet)
            })
            .collect::<Result<_>>()?,
    })
}

fn export_column_data_bool(
    column_data: &ColumnData<SameValue<bool>>,
) -> HashMap<String, current::ColumnFormatType<bool>> {
    column_data
        .values()
        .map(|(y, value)| (y.to_string(), (y, value).into()))
        .collect()
}

fn export_column_data_string(
    column_data: &ColumnData<SameValue<String>>,
) -> HashMap<String, current::ColumnFormatType<String>> {
    column_data
        .values()
        .map(|(y, value)| (y.to_string(), (y, value).into()))
        .collect()
}

fn export_column_data_i16(
    column_data: &ColumnData<SameValue<i16>>,
) -> HashMap<String, current::ColumnFormatType<i16>> {
    column_data
        .values()
        .map(|(y, value)| (y.to_string(), (y, value).into()))
        .collect()
}

fn export_column_data_numeric_format(
    column_data: &ColumnData<SameValue<NumericFormat>>,
) -> HashMap<String, current::ColumnFormatType<current::NumericFormat>> {
    column_data
        .values()
        .map(|(y, value)| {
            (
                y.to_string(),
                current::ColumnFormatType {
                    y,
                    content: current::ColumnFormatContent {
                        value: current::NumericFormat {
                            kind: value.kind.to_string(),
                            symbol: value.symbol,
                        },
                        len: 1,
                    },
                },
            )
        })
        .collect()
}

fn export_column_data_render_size(
    column_data: &ColumnData<SameValue<RenderSize>>,
) -> HashMap<String, current::ColumnFormatType<current::RenderSize>> {
    column_data
        .values()
        .map(|(y, value)| {
            (
                y.to_string(),
                current::ColumnFormatType {
                    y,
                    content: current::ColumnFormatContent {
                        value: current::RenderSize {
                            w: value.w,
                            h: value.h,
                        },
                        len: 1,
                    },
                },
            )
        })
        .collect()
}

fn export_column_data<T>(
    column_data: &ColumnData<SameValue<T>>,
) -> HashMap<String, current::ColumnFormatType<String>>
where
    T: Serialize + DeserializeOwned + Debug + Clone + PartialEq,
{
    column_data
        .values()
        .map(|(y, value)| {
            (
                y.to_string(),
                (y, serde_json::to_string(&value).unwrap_or_default()).into(),
            )
        })
        .collect()
}

fn export_column_builder(sheet: &Sheet) -> Vec<(i64, current::Column)> {
    sheet
        .iter_columns()
        .map(|(x, column)| {
            (
                x,
                current::Column {
                    id: current::Id {
                        id: column.id.to_string(),
                    },
                    spills: export_column_data(&column.spills),
                    align: export_column_data(&column.align),
                    wrap: export_column_data(&column.wrap),
                    numeric_decimals: export_column_data_i16(&column.numeric_decimals),
                    numeric_format: export_column_data_numeric_format(&column.numeric_format),
                    numeric_commas: export_column_data_bool(&column.numeric_commas),
                    bold: export_column_data_bool(&column.bold),
                    italic: export_column_data_bool(&column.italic),
                    text_color: export_column_data_string(&column.text_color),
                    fill_color: export_column_data_string(&column.fill_color),
                    render_size: export_column_data_render_size(&column.render_size),
                    values: column
                        .values
                        .values()
                        .map(|(y, value)| {
                            (
                                y.to_string(),
                                (
                                    y,
                                    current::ColumnValue {
                                        type_field: value.type_name().into(),
                                        value: value.to_string(),
                                    },
                                )
                                    .into(),
                            )
                        })
                        .collect(),
                },
            )
        })
        .collect()
}

fn export_borders_builder(sheet: &Sheet) -> current::Borders {
    sheet
        .borders()
        .per_cell
        .borders
        .iter()
        .map(|(column_id, border)| {
            (
                column_id.to_string(),
                border
                    .values()
                    .map(|(y, cell_borders)| {
                        (
                            y,
                            cell_borders
                                .borders
                                .iter()
                                .map(|border_style| {
                                    border_style.and_then(|border_style| {
                                        Some(current::CellBorder {
                                            color: border_style.color.as_string(),
                                            line: border_style.line.to_string(),
                                        })
                                    })
                                })
                                .collect(),
                        )
                    })
                    .collect(),
            )
        })
        .collect()
}

pub fn export(grid: &mut Grid) -> Result<current::GridSchema> {
    Ok(current::GridSchema {
        version: Some(CURRENT_VERSION.into()),
        sheets: grid
            .sheets_mut()
            .iter()
            .map(|sheet| current::Sheet {
                id: current::Id {
                    id: sheet.id.to_string(),
                },
                name: sheet.name.to_owned(),
                color: sheet.color.to_owned(),
                order: sheet.order.to_owned(),
                offsets: sheet.offsets.export(),
                columns: export_column_builder(sheet),
                rows: sheet
                    .iter_rows()
                    .map(|(x, row_id)| {
                        (
                            x,
                            current::Id {
                                id: row_id.to_string(),
                            },
                        )
                    })
                    .collect(),
                borders: export_borders_builder(sheet),
                code_cells: sheet
                    .iter_code_cells_locations()
                    .map(|cell_ref| {
                        let code_cell_value = sheet.get_code_cell_from_ref(cell_ref).unwrap().clone();
                        (
                            cell_ref.into(),
                            current::CodeCellValue {
                                language: code_cell_value.language.to_string(),
                                code_string: code_cell_value.code_string,
                                formatted_code_string: code_cell_value.formatted_code_string,
                                last_modified: code_cell_value.last_modified,
                                output: code_cell_value.output.map(|output| current::CodeCellRunOutput {
                                        std_out: output.std_out,
                                        std_err: output.std_err,
                                        spill: output.spill,
                                        result: match output.result {
                                            CodeCellRunResult::Ok {
                                                output_value,
                                                cells_accessed,
                                            } => current::CodeCellRunResult::Ok {
                                                output_value: match output_value {
                                                    Value::Single(cell_value) => {
                                                        current::OutputValue::Single(
                                                            current::OutputValueValue {
                                                                type_field: cell_value
                                                                    .type_name()
                                                                    .into(),
                                                                value: cell_value.to_string(),
                                                            },
                                                        )
                                                    }
                                                    Value::Array(array) => {
                                                        current::OutputValue::Array(
                                                            current::OutputArray {
                                                                size: current::OutputSize {
                                                                    w: array.width() as i64,
                                                                    h: array.height() as i64,
                                                                },
                                                                values: array
                                                                    .rows().flat_map(|row| {
                                                                        row.iter().map(|cell| {
                                                                            current::OutputValueValue {
                                                                                type_field: cell
                                                                                    .type_name()
                                                                                    .into(),
                                                                                value: cell
                                                                                    .to_string(),
                                                                            }
                                                                        })
                                                                    })
                                                                    .collect(),
                                                            },
                                                        )
                                                    }
                                                },
                                                cells_accessed: cells_accessed.into_iter().map(|cell_ref| cell_ref.into()).collect(),
                                            },
                                            CodeCellRunResult::Err { error } => {
                                                current::CodeCellRunResult::Err {
                                                    error: current::Error {
                                                        span: error.span.map(|span| current::Span {
                                                                start: span.start,
                                                                end: span.end,
                                                            }),
                                                        msg: error.msg.to_string()
                                                    }
                                                }
                                            }
                                        },
                                    }),
                            },
                        )
                    })
                    .collect(),
            })
            .collect(),
    })
}

#[cfg(test)]
mod tests {
    use super::*;

    const V1_4_FILE: &str = include_str!("../../../examples/v1_4_simple.grid");

    #[test]
    fn imports_and_exports_a_current_grid() {
        let file = serde_json::from_str::<current::GridSchema>(V1_4_FILE).unwrap();
        let mut imported = import(file).unwrap();
        let exported = export(&mut imported).unwrap();
        println!("{:?}", exported);
    }
}<|MERGE_RESOLUTION|>--- conflicted
+++ resolved
@@ -226,6 +226,7 @@
     match type_field.to_lowercase().as_str() {
         "text" => CellValue::Text(value.to_owned()),
         "number" => CellValue::Number(BigDecimal::from_str(value).unwrap_or_default()),
+        "html" => CellValue::Html(value.to_owned()),
         _ => CellValue::Blank,
     }
 }
@@ -259,20 +260,10 @@
                                     output_value: match output_value {
                                         current::OutputValue::Single(
                                             current::OutputValueValue { type_field, value },
-<<<<<<< HEAD
-                                        ) => {
-                                            if type_field == "html" {
-                                                Value::Single(CellValue::Html(value))
-                                            } else {
-                                                Value::Single(CellValue::from(value))
-                                            }
-                                        }
-=======
                                         ) => Value::Single(import_code_cell_output(
                                             &type_field,
                                             &value,
                                         )),
->>>>>>> ac060ab8
                                         current::OutputValue::Array(current::OutputArray {
                                             size,
                                             values,
