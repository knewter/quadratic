--- conflicted
+++ resolved
@@ -6,24 +6,12 @@
 };
 use crate::{
     grid::{
-<<<<<<< HEAD
         js_types::{CellForArray, JsRenderCellUpdate, JsRenderCellUpdateEnum},
         CodeCellLanguage, CodeCellRunOutput, CodeCellRunResult, CodeCellValue,
     },
-    wasm_bindings::{js::runPython, JsComputeResult},
-    Pos, SheetPos, SheetRect, Value,
+    wasm_bindings::{js::runPython, JsCodeResult, JsComputeResult},
+    Error, ErrorMsg, Pos, SheetPos, SheetRect, Span, Value,
 };
-=======
-        js_types::CellForArray, CodeCellLanguage, CodeCellRunOutput, CodeCellRunResult,
-        CodeCellValue, SheetId,
-    },
-    wasm_bindings::{js::runPython, JsCodeResult, JsComputeResult},
-    Error, ErrorMsg, Pos, Span, Value,
-};
-
-use serde::{Deserialize, Serialize};
-use std::{fmt, ops::Range};
->>>>>>> cb9128b4
 
 impl GridController {
     /// Given `cell` and `dependencies` adds a new node to the graph.
@@ -161,9 +149,7 @@
                                 cells_accessed: cells_accessed_code_cell.clone(),
                             }
                         } else {
-                            let span = code_cell_result
-                                .error_span
-                                .to_owned().map(Span::from);
+                            let span = code_cell_result.error_span.to_owned().map(Span::from);
                             let error_msg = code_cell_result
                                 .error_msg
                                 .to_owned()
@@ -227,14 +213,8 @@
 
 #[cfg(test)]
 mod test {
-<<<<<<< HEAD
     use crate::controller::{transaction_summary::TransactionSummary, GridController};
     use crate::{SheetPos, SheetRect};
-=======
-    use crate::controller::GridController;
-
-    use super::{SheetPos, SheetRect};
->>>>>>> cb9128b4
 
     #[tokio::test]
     async fn test_graph() {
