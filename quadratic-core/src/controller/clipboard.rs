--- conflicted
+++ resolved
@@ -73,26 +73,15 @@
                     code: code.clone(),
                 });
 
-<<<<<<< HEAD
                 let (bold, italic) =
                     if let Some(format) = sheet.get_existing_cell_format_summary(pos) {
                         (
-                            format.bold.is_some_and(|bold| bold == true),
-                            format.italic.is_some_and(|italic| italic == true),
+                            format.bold.is_some_and(|bold| bold),
+                            format.italic.is_some_and(|italic| italic),
                         )
                     } else {
                         (false, false)
                     };
-=======
-                let (bold, italic) = if let Some(format) = sheet.get_existing_cell_format(pos) {
-                    (
-                        format.bold.is_some_and(|bold| bold),
-                        format.italic.is_some_and(|italic| italic),
-                    )
-                } else {
-                    (false, false)
-                };
->>>>>>> 58f51a8a
                 if bold || italic {
                     html.push_str("<span style={");
                     if bold {
