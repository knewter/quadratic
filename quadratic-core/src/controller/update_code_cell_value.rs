use std::ops::Range;

use indexmap::IndexSet;

use crate::{
    controller::{
        operation::Operation,
        transaction_summary::{CellSheetsModified, TransactionSummary},
        GridController,
    },
    grid::{CellRef, CodeCellValue, SheetId},
    Pos, Rect, Value,
};

/// updates code cell value
/// returns true if the code cell was successful
pub fn update_code_cell_value(
    grid_controller: &mut GridController,
    cell_ref: CellRef,
    updated_code_cell_value: Option<CodeCellValue>,
    cells_to_compute: &mut IndexSet<CellRef>,
    reverse_operations: &mut Vec<Operation>,
    summary: &mut TransactionSummary,
) -> bool {
    let mut success = false;
    summary.save = true;
    let sheet_id = cell_ref.sheet;
    let sheet = grid_controller.grid.sheet_mut_from_id(sheet_id);
    if let Some(pos) = sheet.cell_ref_to_pos(cell_ref) {
<<<<<<< HEAD
        let old_code_cell_value = sheet.set_code_cell_value(pos, &updated_code_cell_value);
        if old_code_cell_value.as_ref().is_some_and(|code_cell_value| {
            code_cell_value
                .get_output_value(0, 0)
                .is_some_and(|cell_value| cell_value.is_html())
        }) {
            summary.html.insert(sheet.id);
        }
=======
        let mut spill = false;
>>>>>>> ac060ab8
        if let Some(updated_code_cell_value) = updated_code_cell_value.clone() {
            if let Some(output) = updated_code_cell_value.output {
                match output.result.output_value() {
                    Some(output_value) => {
                        success = true;
                        match output_value {
                            Value::Array(array) => {
                                if sheet
                                    .is_ok_to_spill_in(cell_ref, array.size())
                                    .unwrap_or(false)
                                {
                                    summary.cell_sheets_modified.insert(CellSheetsModified::new(
                                        sheet.id,
                                        Pos { x: pos.x, y: pos.y },
                                    ));
                                    spill = true;
                                } else {
                                    spill = false;
                                    for x in 0..array.width() {
                                        let column_id =
                                            sheet.get_or_create_column(pos.x + x as i64).0.id;
                                        for y in 0..array.height() {
                                            summary.cell_sheets_modified.insert(
                                                CellSheetsModified::new(
                                                    sheet.id,
                                                    Pos {
                                                        x: pos.x,
                                                        y: pos.y + y as i64,
                                                    },
                                                ),
                                            );
                                            let row_id =
                                                sheet.get_or_create_row(pos.y + y as i64).id;
                                            // add all but the first cell to the compute cycle
                                            if x != 0 || y != 0 {
                                                cells_to_compute.insert(CellRef {
                                                    sheet: sheet.id,
                                                    column: column_id,
                                                    row: row_id,
                                                });
                                            }
                                        }
                                    }
                                }
                            }
<<<<<<< HEAD
                            Value::Single(value) => {
=======
                            Value::Single(_) => {
                                spill = false;
>>>>>>> ac060ab8
                                summary
                                    .cell_sheets_modified
                                    .insert(CellSheetsModified::new(sheet.id, pos));
                                if value.is_html() {
                                    summary.html.insert(sheet.id);
                                }
                            }
                        };
                    }
                    None => {
                        summary
                            .cell_sheets_modified
                            .insert(CellSheetsModified::new(sheet.id, pos));
                    }
                };
            }
        }

        let updated_code_cell_value = updated_code_cell_value.map(|mut cell_value| {
            if spill {
                // spill can only be set if updated_code_cell value is not None
                if let Some(output) = cell_value.output.as_mut() {
                    output.spill = true;
                }
            } else if cell_value.has_spill_error() {
                if let Some(output) = cell_value.output.as_mut() {
                    output.spill = false;
                }
            }
            cell_value
        });

        let old_code_cell_value = sheet.set_code_cell_value(pos, updated_code_cell_value.clone());

        // updates summary.thumbnail_dirty flag
        let sheet = grid_controller.grid.sheet_from_id(cell_ref.sheet);
        if let Some(pos) = sheet.cell_ref_to_pos(cell_ref) {
            if let Some(updated_code_cell_value) = updated_code_cell_value.as_ref() {
                if let Some(output) = updated_code_cell_value.output.as_ref() {
                    match output.result.output_value() {
                        Some(output_value) => {
                            match output_value {
                                Value::Array(array) => {
                                    summary.generate_thumbnail = summary.generate_thumbnail
                                        || grid_controller.thumbnail_dirty_rect(
                                            cell_ref.sheet,
                                            Rect::new_span(
                                                Pos { x: pos.x, y: pos.y },
                                                Pos {
                                                    x: pos.x + array.width() as i64,
                                                    y: pos.y + array.height() as i64,
                                                },
                                            ),
                                        );
                                }
                                Value::Single(_) => {
                                    summary.generate_thumbnail = summary.generate_thumbnail
                                        || grid_controller.thumbnail_dirty_pos(sheet.id, pos);
                                }
                            };
                        }
                        None => {
                            summary.generate_thumbnail = summary.generate_thumbnail
                                || grid_controller.thumbnail_dirty_pos(sheet.id, pos);
                        }
                    }
                }
            }
        }

        fetch_code_cell_difference(
            grid_controller,
            sheet_id,
            pos,
            old_code_cell_value.clone(),
            updated_code_cell_value,
            summary,
            cells_to_compute,
            reverse_operations,
        );

        reverse_operations.push(Operation::SetCellCode {
            cell_ref,
            code_cell_value: old_code_cell_value,
        });

        summary.code_cells_modified.insert(sheet_id);

        grid_controller.check_spill(cell_ref, cells_to_compute, summary, reverse_operations);
    }

    success
}

/// Fetches the difference between the old and new code cell values and updates the UI
#[allow(clippy::too_many_arguments)]
pub fn fetch_code_cell_difference(
    grid_controller: &mut GridController,
    sheet_id: SheetId,
    pos: Pos,
    old_code_cell_value: Option<CodeCellValue>,
    new_code_cell_value: Option<CodeCellValue>,
    summary: &mut TransactionSummary,
    cells_to_compute: &mut IndexSet<CellRef>,
    reverse_operations: &mut Vec<Operation>,
) {
    let sheet = grid_controller.grid.sheet_mut_from_id(sheet_id);
    let mut possible_spills = vec![];
    let cell_ref = sheet.get_or_create_cell_ref(pos);

    let (old_w, old_h) = old_code_cell_value.map_or((1, 1), |code_cell_value| {
        if code_cell_value.has_spill_error() {
            (1, 1)
        } else {
            code_cell_value.output_size().into()
        }
    });

    let (new_w, new_h) = new_code_cell_value.map_or((0, 0), |code_cell_value| {
        if code_cell_value.has_spill_error() {
            (1, 1)
        } else {
            code_cell_value.output_size().into()
        }
    });

    if old_w > new_w {
        for x in new_w..old_w {
            let (_, column) = sheet.get_or_create_column(pos.x + x);
            let column_id = column.id;

            // remove any spills created by the updated code_cell
            for y in pos.y..=pos.y + old_h {
                if let Some(spill) = column.spills.get(y) {
                    if spill == cell_ref {
                        column.spills.set(y, None);
                    }
                }
            }

            column.spills.remove_range(Range {
                start: pos.y,
                end: pos.y + new_h + 1,
            });
            for y in 0..new_h {
                let row_id = sheet.get_or_create_row(pos.y + y).id;
                let pos = Pos {
                    x: pos.x + x,
                    y: pos.y + y,
                };
                summary
                    .cell_sheets_modified
                    .insert(CellSheetsModified::new(sheet_id, pos));
                let cell_ref_entry = CellRef {
                    sheet: sheet_id,
                    column: column_id,
                    row: row_id,
                };
                cells_to_compute.insert(cell_ref_entry);
                if y <= old_h {
                    possible_spills.push(cell_ref_entry);
                }
            }
        }
    }

    if old_h > new_h {
        for x in 0..old_w {
            let (_, column) = sheet.get_or_create_column(pos.x + x);
            let column_id = column.id;

            // remove any spills created by the updated code_cell
            for y in pos.y + new_h..=pos.y + old_h {
                if let Some(spill) = column.spills.get(y) {
                    if spill == cell_ref {
                        column.spills.set(y, None);
                    }
                }
            }

            for y in new_h..old_h {
                let row_id = sheet.get_or_create_row(pos.y + y).id;
                let pos = Pos {
                    x: pos.x + x,
                    y: pos.y + y,
                };
                summary
                    .cell_sheets_modified
                    .insert(CellSheetsModified::new(sheet_id, pos));
                let cell_ref = CellRef {
                    sheet: sheet_id,
                    column: column_id,
                    row: row_id,
                };
                cells_to_compute.insert(cell_ref);
                possible_spills.push(cell_ref);
            }
        }
    }

    // check for released spills
    possible_spills.iter().for_each(|cell_ref| {
        grid_controller.update_code_cell_value_if_spill_error_released(
            *cell_ref,
            cells_to_compute,
            summary,
            reverse_operations,
        );
    });
}

#[cfg(test)]
mod test {
    use indexmap::IndexSet;

    use crate::{
        controller::{
            transaction_summary::TransactionSummary,
            update_code_cell_value::fetch_code_cell_difference, GridController,
        },
        grid::{CodeCellLanguage, CodeCellRunOutput, CodeCellValue},
        Array, ArraySize, CellValue, Pos, SheetPos, Value,
    };

    use super::update_code_cell_value;

    #[test]
    fn test_fetch_code_cell_difference() {
        let mut gc = GridController::new();
        let sheet_id = gc.sheet_ids()[0];
        let sheet = gc.grid.sheet_mut_from_id(sheet_id);

        let old = Some(CodeCellValue {
            language: CodeCellLanguage::Python,
            code_string: "print(1)".to_string(),
            formatted_code_string: None,
            last_modified: String::from(""),
            output: Some(CodeCellRunOutput {
                std_out: None,
                std_err: None,
                result: crate::grid::CodeCellRunResult::Ok {
                    output_value: Value::Array(Array::new_empty(
                        ArraySize::try_from((2, 3)).expect("failed to create array"),
                    )),
                    cells_accessed: Vec::new(),
                },
                spill: false,
            }),
        });
        let new_smaller = Some(CodeCellValue {
            language: CodeCellLanguage::Python,
            code_string: "print(1)".to_string(),
            formatted_code_string: None,
            last_modified: String::from(""),
            output: Some(CodeCellRunOutput {
                std_out: None,
                std_err: None,
                result: crate::grid::CodeCellRunResult::Ok {
                    output_value: Value::Array(Array::new_empty(
                        ArraySize::try_from((1, 2)).expect("failed to create array"),
                    )),
                    cells_accessed: Vec::new(),
                },
                spill: false,
            }),
        });

        let sheet_pos = SheetPos {
            x: 0,
            y: 0,
            sheet_id: sheet.id,
        };

        let mut summary = TransactionSummary::default();

        let mut cells_to_compute = IndexSet::new();
        let mut reverse_operations = Vec::new();
        fetch_code_cell_difference(
            &mut gc,
            sheet_id,
            sheet_pos.into(),
            old.clone(),
            new_smaller,
            &mut summary,
            &mut cells_to_compute,
            &mut reverse_operations,
        );
        assert_eq!(summary.cell_sheets_modified.len(), 1);

        summary.clear();

        let new_larger = Some(CodeCellValue {
            language: CodeCellLanguage::Python,
            code_string: "print(1)".to_string(),
            formatted_code_string: None,
            last_modified: String::from(""),
            output: Some(CodeCellRunOutput {
                std_out: None,
                std_err: None,
                result: crate::grid::CodeCellRunResult::Ok {
                    output_value: Value::Array(Array::new_empty(
                        ArraySize::try_from((5, 6)).expect("failed to create array"),
                    )),
                    cells_accessed: Vec::new(),
                },
                spill: false,
            }),
        });

        super::fetch_code_cell_difference(
            &mut gc,
            sheet_id,
            sheet_pos.into(),
            old,
            new_larger,
            &mut summary,
            &mut cells_to_compute,
            &mut reverse_operations,
        );
        assert_eq!(summary.cell_sheets_modified.len(), 0);
    }

    #[test]
    fn test_spilled_output_over_normal_cell() {
        let mut gc = GridController::new();
        let sheet_id = gc.sheet_ids()[0];
        let sheet = gc.grid.sheet_mut_from_id(sheet_id);
        sheet.set_cell_value(Pos { x: 0, y: 1 }, CellValue::Text("test".into()));

        let code_cell_output = Some(CodeCellValue {
            language: CodeCellLanguage::Python,
            code_string: "print(1)".to_string(),
            formatted_code_string: None,
            last_modified: String::from(""),
            output: Some(CodeCellRunOutput {
                std_out: None,
                std_err: None,
                result: crate::grid::CodeCellRunResult::Ok {
                    output_value: Value::Array(Array::new_empty(
                        ArraySize::try_from((2, 3)).expect("failed to create array"),
                    )),
                    cells_accessed: Vec::new(),
                },
                spill: false,
            }),
        });

        let sheet = gc.grid.sheet_mut_from_id(sheet_id);
        let cell_ref = sheet.get_or_create_cell_ref(Pos { x: 0, y: 0 });

        update_code_cell_value(
            &mut gc,
            cell_ref,
            code_cell_output.clone(),
            &mut IndexSet::default(),
            &mut vec![],
            &mut TransactionSummary::default(),
        );

        let sheet = gc.grid.sheet_from_id(sheet_id);
        let code_cell = sheet.get_code_cell(Pos { x: 0, y: 0 });
        assert!(code_cell.unwrap().has_spill_error());
    }

    #[test]
    fn test_spilled_output_over_code_cell() {
        let mut gc = GridController::new();
        let sheet_id = gc.sheet_ids()[0];

        let code_cell_output = Some(CodeCellValue {
            language: CodeCellLanguage::Python,
            code_string: "print(1)".to_string(),
            formatted_code_string: None,
            last_modified: String::from(""),
            output: Some(CodeCellRunOutput {
                std_out: None,
                std_err: None,
                result: crate::grid::CodeCellRunResult::Ok {
                    output_value: Value::Array(Array::new_empty(
                        ArraySize::try_from((2, 3)).expect("failed to create array"),
                    )),
                    cells_accessed: Vec::new(),
                },
                spill: false,
            }),
        });

        let sheet = gc.grid.sheet_mut_from_id(sheet_id);
        let original_cell_ref = sheet.get_or_create_cell_ref(Pos { x: 0, y: 1 });

        update_code_cell_value(
            &mut gc,
            original_cell_ref,
            code_cell_output.clone(),
            &mut IndexSet::default(),
            &mut vec![],
            &mut TransactionSummary::default(),
        );

        let code_cell_output = Some(CodeCellValue {
            language: CodeCellLanguage::Python,
            code_string: "print(1)".to_string(),
            formatted_code_string: None,
            last_modified: String::from(""),
            output: Some(CodeCellRunOutput {
                std_out: None,
                std_err: None,
                result: crate::grid::CodeCellRunResult::Ok {
                    output_value: Value::Array(Array::new_empty(
                        ArraySize::try_from((1, 3)).expect("failed to create array"),
                    )),
                    cells_accessed: Vec::new(),
                },
                spill: false,
            }),
        });

        let sheet = gc.grid.sheet_mut_from_id(sheet_id);
        let cell_ref = sheet.get_or_create_cell_ref(Pos { x: 0, y: 0 });

        update_code_cell_value(
            &mut gc,
            cell_ref,
            code_cell_output.clone(),
            &mut IndexSet::default(),
            &mut vec![],
            &mut TransactionSummary::default(),
        );

        let sheet = gc.grid.sheet_from_id(sheet_id);
        let code_cell = sheet.get_code_cell(Pos { x: 0, y: 0 });
        assert!(code_cell.unwrap().has_spill_error());
        assert_eq!(sheet.get_column(0).unwrap().spills.get(0), Some(cell_ref));
        assert_eq!(
            sheet.get_column(0).unwrap().spills.get(1),
            Some(original_cell_ref)
        );
    }
}<|MERGE_RESOLUTION|>--- conflicted
+++ resolved
@@ -27,18 +27,15 @@
     let sheet_id = cell_ref.sheet;
     let sheet = grid_controller.grid.sheet_mut_from_id(sheet_id);
     if let Some(pos) = sheet.cell_ref_to_pos(cell_ref) {
-<<<<<<< HEAD
         let old_code_cell_value = sheet.set_code_cell_value(pos, &updated_code_cell_value);
-        if old_code_cell_value.as_ref().is_some_and(|code_cell_value| {
+        if &old_code_cell_value.is_some_and(|code_cell_value| {
             code_cell_value
                 .get_output_value(0, 0)
                 .is_some_and(|cell_value| cell_value.is_html())
         }) {
             summary.html.insert(sheet.id);
         }
-=======
         let mut spill = false;
->>>>>>> ac060ab8
         if let Some(updated_code_cell_value) = updated_code_cell_value.clone() {
             if let Some(output) = updated_code_cell_value.output {
                 match output.result.output_value() {
@@ -84,12 +81,8 @@
                                     }
                                 }
                             }
-<<<<<<< HEAD
-                            Value::Single(value) => {
-=======
                             Value::Single(_) => {
                                 spill = false;
->>>>>>> ac060ab8
                                 summary
                                     .cell_sheets_modified
                                     .insert(CellSheetsModified::new(sheet.id, pos));
@@ -122,7 +115,7 @@
             cell_value
         });
 
-        let old_code_cell_value = sheet.set_code_cell_value(pos, updated_code_cell_value.clone());
+        let old_code_cell_value = sheet.set_code_cell_value(pos, &updated_code_cell_value);
 
         // updates summary.thumbnail_dirty flag
         let sheet = grid_controller.grid.sheet_from_id(cell_ref.sheet);
