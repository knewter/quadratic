--- conflicted
+++ resolved
@@ -1,4 +1,3 @@
-<<<<<<< HEAD
 use core::panic;
 
 use crate::Pos;
@@ -20,12 +19,10 @@
     Redo,
 }
 
-=======
 use super::{operations::Operation, transaction_summary::TransactionSummary, GridController};
 use crate::{grid::SheetId, Pos, SheetPos};
 use serde::{Deserialize, Serialize};
 
->>>>>>> bb77c78c
 impl GridController {
     pub fn finalize_transaction(&mut self, transaction_in_progress: &TransactionInProgress) {
         let transaction: Transaction = transaction_in_progress.into();
