use crate::{
    controller::{
        active_transactions::pending_transaction::PendingTransaction,
        operations::operation::Operation, GridController,
    },
    Array, CellValue,
};

impl GridController {
    pub(crate) fn execute_set_cell_values(
        &mut self,
        transaction: &mut PendingTransaction,
        op: Operation,
    ) {
<<<<<<< HEAD
        match op {
            Operation::SetCellValues { sheet_rect, values } => {
                match self.grid.try_sheet_mut_from_id(sheet_rect.sheet_id) {
                    None => (), // sheet may have been deleted
                    Some(sheet) => {
                        // update individual cell values and collect old_values
                        let old_values = sheet_rect
                            .iter()
                            .zip(values.clone().into_cell_values_vec())
                            .map(|(sheet_pos, value)| {
                                let old_value = sheet.set_cell_value(sheet_pos.into(), value);

                                // add html to summary if old value was of that type
                                if old_value
                                    .as_ref()
                                    .is_some_and(|cell_value| cell_value.is_html())
                                {
                                    transaction.summary.html.insert(sheet_pos.sheet_id);
                                }
                                old_value
                            })
                            .map(|old_value| old_value.unwrap_or(CellValue::Blank))
                            .collect();

                        if transaction.is_user() || transaction.is_undo() {
                            transaction.forward_operations.push(op.clone());

                            if transaction.is_user() {
                                // remove any code_runs where the (0, 0) is replaced
                                let mut code_run_removed = false;
                                sheet.code_runs.retain(|pos, code_run| {
                                    if sheet_rect.contains(pos.to_sheet_pos(sheet.id)) {
                                        transaction.reverse_operations.insert(
                                            0,
                                            Operation::SetCodeRun {
                                                sheet_pos: pos.to_sheet_pos(sheet.id),
                                                code_run: Some(code_run.clone()),
                                            },
                                        );
                                        transaction.forward_operations.push(
                                            Operation::SetCodeRun {
                                                sheet_pos: pos.to_sheet_pos(sheet.id),
                                                code_run: None,
                                            },
                                        );
                                        code_run_removed = true;
                                        false
                                    } else {
                                        true
                                    }
                                });

                                self.add_compute_operations(transaction, sheet_rect, None);

                                // if a code_cell was removed, then we need to check all spills.
                                // Otherwise we only need to check spills for the sheet_rect.
                                if code_run_removed {
                                    self.check_all_spills(transaction, sheet_rect.sheet_id, 0);
=======
        if let Operation::SetCellValues { sheet_rect, values } = op {
            match self.grid.try_sheet_mut_from_id(sheet_rect.sheet_id) {
                None => (), // sheet may have been deleted
                Some(sheet) => {
                    // update individual cell values and collect old_values
                    let old_values = sheet_rect
                        .iter()
                        .zip(values.clone().into_cell_values_vec())
                        .map(|(sheet_pos, value)| {
                            let old_value = sheet.set_cell_value(sheet_pos.into(), value);

                            // add html to summary if old value was of that type
                            if old_value
                                .as_ref()
                                .is_some_and(|cell_value| cell_value.is_html())
                            {
                                transaction.summary.html.insert(sheet_pos.sheet_id);
                            }
                            old_value
                        })
                        .map(|old_value| old_value.unwrap_or(CellValue::Blank))
                        .collect();

                    if transaction.is_user() || transaction.is_undo() {
                        transaction
                            .forward_operations
                            .push(Operation::SetCellValues { sheet_rect, values });

                        if transaction.is_user() {
                            // remove any code_cells that are now covered by the new values
                            let mut code_cell_removed = false;
                            sheet.code_cells.retain(|(pos, code_cell)| {
                                if sheet_rect.contains(pos.to_sheet_pos(sheet.id)) {
                                    transaction.reverse_operations.insert(
                                        0,
                                        Operation::SetCodeCell {
                                            sheet_pos: pos.to_sheet_pos(sheet.id),
                                            code_cell_value: Some(code_cell.clone()),
                                        },
                                    );
                                    transaction.forward_operations.push(Operation::SetCodeCell {
                                        sheet_pos: pos.to_sheet_pos(sheet.id),
                                        code_cell_value: None,
                                    });
                                    code_cell_removed = true;
                                    false
>>>>>>> 2886ed2c
                                } else {
                                    true
                                }
                            });

                            self.add_compute_operations(transaction, &sheet_rect, None);

                            // if a code_cell was removed, then we need to check all spills.
                            // Otherwise we only need to check spills for the sheet_rect.
                            if code_cell_removed {
                                self.check_all_spills(transaction, sheet_rect.sheet_id, 0);
                            } else {
                                self.check_spills(transaction, &sheet_rect);
                            }
                        }
                    }

                    // create reverse_operation
                    let old_values = Array::new_row_major(sheet_rect.size(), old_values)
                        .expect("error constructing array of old values for SetCells operation");
                    transaction.reverse_operations.insert(
                        0,
                        Operation::SetCellValues {
                            sheet_rect,
                            values: old_values,
                        },
                    );

                    // prepare summary
                    transaction
                        .sheets_with_dirty_bounds
                        .insert(sheet_rect.sheet_id);
                    transaction.summary.generate_thumbnail |=
                        self.thumbnail_dirty_sheet_rect(&sheet_rect);
                    transaction
                        .summary
                        .add_cell_sheets_modified_rect(&sheet_rect);
                }
            }
        }
    }
}

#[cfg(test)]
mod tests {
    use bigdecimal::BigDecimal;

    use crate::{controller::GridController, grid::SheetId, CellValue, Pos, SheetPos};

    #[test]
    fn test_set_cell_value() {
        let mut gc = GridController::new();
        let sheet_id = gc.sheet_ids()[0];
        gc.set_cell_value(
            SheetPos {
                x: 0,
                y: 0,
                sheet_id,
            },
            "0".to_string(),
            None,
        );

        let sheet = gc.grid.try_sheet_from_id(sheet_id).unwrap();
        assert_eq!(
            sheet.get_cell_value(Pos { x: 0, y: 0 }),
            Some(CellValue::Number(BigDecimal::from(0)))
        );

        gc.set_cell_value(
            SheetPos {
                x: 1,
                y: 0,
                sheet_id,
            },
            "1".to_string(),
            None,
        );

        let sheet = gc.grid.try_sheet_from_id(sheet_id).unwrap();
        assert_eq!(
            sheet.get_cell_value(Pos { x: 1, y: 0 }),
            Some(CellValue::Number(BigDecimal::from(1)))
        );
    }

    #[test]
    fn test_set_cell_values_no_sheet() {
        let mut gc = GridController::new();
        let sheet_id = gc.sheet_ids()[0];
        let summary = gc.set_cell_value(
            SheetPos {
                x: 0,
                y: 0,
                sheet_id,
            },
            "test".to_string(),
            None,
        );
        let sheet = gc.grid.try_sheet_from_id(sheet_id).unwrap();
        assert_eq!(
            sheet.get_cell_value(Pos { x: 0, y: 0 }),
            Some(CellValue::Text("test".to_string()))
        );
        assert_eq!(summary.cell_sheets_modified.len(), 1);

        let no_sheet_id = SheetId::new();
        let summary = gc.set_cell_value(
            SheetPos {
                x: 0,
                y: 0,
                sheet_id: no_sheet_id,
            },
            "test 2".to_string(),
            None,
        );
        assert_eq!(summary.cell_sheets_modified.len(), 0);
    }
}

#[cfg(test)]
mod test {
    use bigdecimal::BigDecimal;

    use crate::{grid::CodeCellLanguage, SheetPos};

    use super::*;
    #[test]
    fn test_set_cell_values_code_cell_remove() {
        let mut gc = GridController::new();
        let sheet_id = gc.sheet_ids()[0];
        let sheet_pos = SheetPos {
            x: 0,
            y: 0,
            sheet_id,
        };
        gc.set_code_cell(
            sheet_pos,
            CodeCellLanguage::Formula,
            "1 + 1".to_string(),
            None,
        );
        assert_eq!(
            gc.sheet(sheet_id).get_cell_value(sheet_pos.into()),
            Some(CellValue::Number(BigDecimal::from(2)))
        );
        gc.set_cell_value(sheet_pos, "".to_string(), None);
        assert_eq!(gc.sheet(sheet_id).get_cell_value(sheet_pos.into()), None);
    }
}<|MERGE_RESOLUTION|>--- conflicted
+++ resolved
@@ -12,34 +12,56 @@
         transaction: &mut PendingTransaction,
         op: Operation,
     ) {
-<<<<<<< HEAD
-        match op {
-            Operation::SetCellValues { sheet_rect, values } => {
-                match self.grid.try_sheet_mut_from_id(sheet_rect.sheet_id) {
-                    None => (), // sheet may have been deleted
-                    Some(sheet) => {
-                        // update individual cell values and collect old_values
-                        let old_values = sheet_rect
-                            .iter()
-                            .zip(values.clone().into_cell_values_vec())
-                            .map(|(sheet_pos, value)| {
-                                let old_value = sheet.set_cell_value(sheet_pos.into(), value);
-
-                                // add html to summary if old value was of that type
-                                if old_value
-                                    .as_ref()
-                                    .is_some_and(|cell_value| cell_value.is_html())
-                                {
-                                    transaction.summary.html.insert(sheet_pos.sheet_id);
+        if let Operation::SetCellValues { sheet_rect, values } = op {
+            match self.grid.try_sheet_mut_from_id(sheet_rect.sheet_id) {
+                None => (), // sheet may have been deleted
+                Some(sheet) => {
+                    // update individual cell values and collect old_values
+                    let old_values = sheet_rect
+                        .iter()
+                        .zip(values.clone().into_cell_values_vec())
+                        .map(|(sheet_pos, value)| {
+                            let old_value = sheet.set_cell_value(sheet_pos.into(), value);
+
+                            // add html to summary if old value was of that type
+                            if old_value
+                                .as_ref()
+                                .is_some_and(|cell_value| cell_value.is_html())
+                            {
+                                transaction.summary.html.insert(sheet_pos.sheet_id);
+                            }
+                            old_value
+                        })
+                        .map(|old_value| old_value.unwrap_or(CellValue::Blank))
+                        .collect();
+
+                    if transaction.is_user() || transaction.is_undo() {
+                        transaction
+                            .forward_operations
+                            .push(Operation::SetCellValues { sheet_rect, values });
+
+                        if transaction.is_user() {
+                            // remove any code_cells that are now covered by the new values
+                            let mut code_cell_removed = false;
+                            sheet.code_cells.retain(|(pos, code_cell)| {
+                                if sheet_rect.contains(pos.to_sheet_pos(sheet.id)) {
+                                    transaction.reverse_operations.insert(
+                                        0,
+                                        Operation::SetCodeCell {
+                                            sheet_pos: pos.to_sheet_pos(sheet.id),
+                                            code_cell_value: Some(code_cell.clone()),
+                                        },
+                                    );
+                                    transaction.forward_operations.push(Operation::SetCodeCell {
+                                        sheet_pos: pos.to_sheet_pos(sheet.id),
+                                        code_cell_value: None,
+                                    });
+                                    code_cell_removed = true;
+                                    false
+                                } else {
+                                    true
                                 }
-                                old_value
-                            })
-                            .map(|old_value| old_value.unwrap_or(CellValue::Blank))
-                            .collect();
-
-                        if transaction.is_user() || transaction.is_undo() {
-                            transaction.forward_operations.push(op.clone());
-
+                            });
                             if transaction.is_user() {
                                 // remove any code_runs where the (0, 0) is replaced
                                 let mut code_run_removed = false;
@@ -65,65 +87,6 @@
                                     }
                                 });
 
-                                self.add_compute_operations(transaction, sheet_rect, None);
-
-                                // if a code_cell was removed, then we need to check all spills.
-                                // Otherwise we only need to check spills for the sheet_rect.
-                                if code_run_removed {
-                                    self.check_all_spills(transaction, sheet_rect.sheet_id, 0);
-=======
-        if let Operation::SetCellValues { sheet_rect, values } = op {
-            match self.grid.try_sheet_mut_from_id(sheet_rect.sheet_id) {
-                None => (), // sheet may have been deleted
-                Some(sheet) => {
-                    // update individual cell values and collect old_values
-                    let old_values = sheet_rect
-                        .iter()
-                        .zip(values.clone().into_cell_values_vec())
-                        .map(|(sheet_pos, value)| {
-                            let old_value = sheet.set_cell_value(sheet_pos.into(), value);
-
-                            // add html to summary if old value was of that type
-                            if old_value
-                                .as_ref()
-                                .is_some_and(|cell_value| cell_value.is_html())
-                            {
-                                transaction.summary.html.insert(sheet_pos.sheet_id);
-                            }
-                            old_value
-                        })
-                        .map(|old_value| old_value.unwrap_or(CellValue::Blank))
-                        .collect();
-
-                    if transaction.is_user() || transaction.is_undo() {
-                        transaction
-                            .forward_operations
-                            .push(Operation::SetCellValues { sheet_rect, values });
-
-                        if transaction.is_user() {
-                            // remove any code_cells that are now covered by the new values
-                            let mut code_cell_removed = false;
-                            sheet.code_cells.retain(|(pos, code_cell)| {
-                                if sheet_rect.contains(pos.to_sheet_pos(sheet.id)) {
-                                    transaction.reverse_operations.insert(
-                                        0,
-                                        Operation::SetCodeCell {
-                                            sheet_pos: pos.to_sheet_pos(sheet.id),
-                                            code_cell_value: Some(code_cell.clone()),
-                                        },
-                                    );
-                                    transaction.forward_operations.push(Operation::SetCodeCell {
-                                        sheet_pos: pos.to_sheet_pos(sheet.id),
-                                        code_cell_value: None,
-                                    });
-                                    code_cell_removed = true;
-                                    false
->>>>>>> 2886ed2c
-                                } else {
-                                    true
-                                }
-                            });
-
                             self.add_compute_operations(transaction, &sheet_rect, None);
 
                             // if a code_cell was removed, then we need to check all spills.
