use crate::controller::active_transactions::pending_transaction::PendingTransaction;
use crate::controller::operations::operation::Operation;
use crate::controller::GridController;

pub mod execute_offsets;
pub mod execute_set_borders;
pub mod execute_set_cell_formats;
pub mod execute_set_cell_values;
pub mod execute_set_code_run;
pub mod execute_sheets;

impl GridController {
    /// Executes the given operation.
    ///
    pub fn execute_operation(&mut self, transaction: &mut PendingTransaction) {
        if let Some(op) = transaction.operations.pop_front() {
            #[cfg(feature = "show-operations")]
            dbgjs!(&format!("[Operation] {:?}", &op));

            match op {
<<<<<<< HEAD
                Operation::SetCellValues { .. } => self.execute_set_cell_values(transaction, &op),
                Operation::SetCodeRun { .. } => self.execute_set_code_run(transaction, &op),
                Operation::ComputeCode { .. } => self.execute_compute_code(transaction, &op),
                Operation::SetCellFormats { .. } => self.execute_set_cell_formats(transaction, &op),
                Operation::SetBorders { .. } => self.execute_set_borders(transaction, &op),
=======
                Operation::SetCellValues { .. } => self.execute_set_cell_values(transaction, op),
                Operation::SetCodeCell { .. } => self.execute_set_code_cell(transaction, op),
                Operation::SetCellFormats { .. } => self.execute_set_cell_formats(transaction, op),
                Operation::SetBorders { .. } => self.execute_set_borders(transaction, op),
>>>>>>> 2886ed2c

                Operation::AddSheet { .. } => self.execute_add_sheet(transaction, op),
                Operation::DeleteSheet { .. } => self.execute_delete_sheet(transaction, op),
                Operation::ReorderSheet { .. } => self.execute_reorder_sheet(transaction, op),
                Operation::SetSheetName { .. } => self.execute_set_sheet_name(transaction, op),
                Operation::SetSheetColor { .. } => self.execute_set_sheet_color(transaction, op),

                Operation::ResizeColumn { .. } => self.execute_resize_column(transaction, op),
                Operation::ResizeRow { .. } => self.execute_resize_row(transaction, op),
            }
        }
    }
}<|MERGE_RESOLUTION|>--- conflicted
+++ resolved
@@ -18,18 +18,11 @@
             dbgjs!(&format!("[Operation] {:?}", &op));
 
             match op {
-<<<<<<< HEAD
-                Operation::SetCellValues { .. } => self.execute_set_cell_values(transaction, &op),
-                Operation::SetCodeRun { .. } => self.execute_set_code_run(transaction, &op),
-                Operation::ComputeCode { .. } => self.execute_compute_code(transaction, &op),
-                Operation::SetCellFormats { .. } => self.execute_set_cell_formats(transaction, &op),
-                Operation::SetBorders { .. } => self.execute_set_borders(transaction, &op),
-=======
                 Operation::SetCellValues { .. } => self.execute_set_cell_values(transaction, op),
-                Operation::SetCodeCell { .. } => self.execute_set_code_cell(transaction, op),
+                Operation::SetCodeRun { .. } => self.execute_set_code_run(transaction, op),
+                Operation::ComputeCode { .. } => self.execute_compute_code(transaction, op),
                 Operation::SetCellFormats { .. } => self.execute_set_cell_formats(transaction, op),
                 Operation::SetBorders { .. } => self.execute_set_borders(transaction, op),
->>>>>>> 2886ed2c
 
                 Operation::AddSheet { .. } => self.execute_add_sheet(transaction, op),
                 Operation::DeleteSheet { .. } => self.execute_delete_sheet(transaction, op),
