--- conflicted
+++ resolved
@@ -45,7 +45,6 @@
 
                 let old_values = Array::new_row_major(size, old_values)
                     .expect("error constructing array of old values for SetCells operation");
-<<<<<<< HEAD
 
                 // check for changes in spills
                 region.iter().for_each(|cell_ref| {
@@ -71,14 +70,11 @@
                     }
                 });
 
-                reverse_operations.push(Operation::SetCellValues {
-=======
                 CellSheetsModified::add_region(&mut summary.cell_sheets_modified, sheet, &region);
                 summary.generate_thumbnail =
                     summary.generate_thumbnail || self.thumbnail_dirty_region(&region);
-                // return reverse operation
-                Operation::SetCellValues {
->>>>>>> 565c62e3
+              
+                reverse_operations.push(Operation::SetCellValues {
                     region,
                     values: old_values,
                 });
@@ -301,17 +297,12 @@
                 let original_order = sheet.order.clone();
                 self.grid.move_sheet(target, order);
                 summary.sheet_list_modified = true;
-
-<<<<<<< HEAD
-                reverse_operations.push(Operation::ReorderSheet {
-=======
+                
                 if old_first != self.grid.first_sheet_id() {
                     summary.generate_thumbnail = true;
                 }
 
-                // return reverse operation
-                Operation::ReorderSheet {
->>>>>>> 565c62e3
+                reverse_operations.push(Operation::ReorderSheet {
                     target,
                     order: original_order,
                 });
@@ -348,13 +339,10 @@
                 if let Some(x) = sheet.get_column_index(column) {
                     summary.offsets_modified.push(sheet.id);
                     let old_size = sheet.offsets.set_column_width(x, new_size);
-<<<<<<< HEAD
-                    reverse_operations.push(Operation::ResizeColumn {
-=======
                     summary.generate_thumbnail = summary.generate_thumbnail
                         || self.thumbnail_dirty_pos(sheet_id, Pos { x, y: 0 });
-                    Operation::ResizeColumn {
->>>>>>> 565c62e3
+                  
+                    reverse_operations.push(Operation::ResizeColumn {
                         sheet_id,
                         column,
                         new_size: old_size,
@@ -371,13 +359,10 @@
                 if let Some(y) = sheet.get_row_index(row) {
                     let old_size = sheet.offsets.set_row_height(y, new_size);
                     summary.offsets_modified.push(sheet.id);
-<<<<<<< HEAD
-                    reverse_operations.push(Operation::ResizeRow {
-=======
                     summary.generate_thumbnail = summary.generate_thumbnail
                         || self.thumbnail_dirty_pos(sheet_id, Pos { x: 0, y });
-                    Operation::ResizeRow {
->>>>>>> 565c62e3
+                  
+                    reverse_operations.push(Operation::ResizeRow {
                         sheet_id,
                         row,
                         new_size: old_size,
