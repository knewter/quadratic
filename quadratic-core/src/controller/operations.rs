use crate::{
    grid::{
        js_types::{JsRenderCellUpdate, JsRenderCellUpdateEnum},
        *,
    },
    values::IsBlank,
    Array, CellValue, Pos,
};
use serde::{Deserialize, Serialize};

use super::{
    code_cell_value::update_code_cell_value,
    compute::{SheetPos, SheetRect},
    formatting::CellFmtArray,
    transaction_summary::{OperationSummary, TransactionSummary},
    GridController,
};

#[derive(Serialize, Deserialize, Debug, Clone)]
pub enum Operation {
    None,
    SetCellValues {
        region: RegionRef,
        values: Array,
    },
    SetCellDependencies {
        cell: SheetPos,
        dependencies: Option<Vec<SheetRect>>,
    },
    SetCellCode {
        cell_ref: CellRef,
        code_cell_value: Option<CodeCellValue>,
    },
    SetCellFormats {
        region: RegionRef,
        attr: CellFmtArray,
    },
    AddSheet {
        sheet: Sheet,
    },
    DeleteSheet {
        sheet_id: SheetId,
    },
    SetSheetName {
        sheet_id: SheetId,
        name: String,
    },
    SetSheetColor {
        sheet_id: SheetId,
        color: Option<String>,
    },
    ReorderSheet {
        target: SheetId,
        order: String,
    },
    ResizeColumn {
        sheet_id: SheetId,
        column: ColumnId,
        new_size: f64,
    },
    ResizeRow {
        sheet_id: SheetId,
        row: RowId,
        new_size: f64,
    },
}

impl GridController {
    /// Executes the given operation and returns the reverse operation.
    /// The only way to modify the internal state of the grid is through this function, with an operation.
    /// Operations must always return a reverse operation that can be used to undo the operation.
    pub fn execute_operation(
        &mut self,
        op: Operation,
        cells_to_compute: &mut Vec<SheetPos>,
        summary: &mut TransactionSummary,
    ) -> Operation {
        let mut cells_deleted = vec![];

        let operation = match op {
            Operation::None => Operation::None,
            Operation::SetCellValues { region, values } => {
                let mut summary_set = vec![];

                let sheet = self.grid.sheet_mut_from_id(region.sheet);

                let size = region.size().expect("msg: error getting size of region");
                let old_values = region
                    .iter()
                    .zip(values.into_cell_values_vec())
                    .map(|(cell_ref, value)| {
                        let pos = sheet.cell_ref_to_pos(cell_ref)?;

                        if value.is_blank() {
                            cells_deleted.push(pos);
                            summary_set.push(JsRenderCellUpdate {
                                x: pos.x,
                                y: pos.y,
                                update: JsRenderCellUpdateEnum::Value(None),
                            });
                        } else {
                            // need to get numeric formatting to create display value if its type is a number
                            let (numeric_format, numeric_decimals) = match value.clone() {
                                CellValue::Number(_n) => {
                                    let numeric_format =
                                        sheet.get_formatting_value::<NumericFormat>(pos);
                                    let numeric_decimals =
                                        sheet.get_formatting_value::<NumericDecimals>(pos);
                                    (numeric_format, numeric_decimals)
                                }
                                _ => (None, None),
                            };
                            summary_set.push(JsRenderCellUpdate {
                                x: pos.x,
                                y: pos.y,
                                update: JsRenderCellUpdateEnum::Value(Some(
                                    value.to_display(numeric_format, numeric_decimals),
                                )),
                            });
                            cells_to_compute.push(SheetPos {
                                x: pos.x,
                                y: pos.y,
                                sheet_id: sheet.id,
                            });
                        }

                        let response = sheet.set_cell_value(pos, value)?;
                        Some(response.old_value)
                    })
                    .map(|old_value| old_value.unwrap_or(CellValue::Blank))
                    .collect();

                summary.operations.push(OperationSummary::SetCellValues(
                    sheet.id.to_string(),
                    summary_set,
                ));

                let old_values = Array::new_row_major(size, old_values)
                    .expect("error constructing array of old values for SetCells operation");
                // return reverse operation
                Operation::SetCellValues {
                    region,
                    values: old_values,
                }
            }
            Operation::SetCellDependencies { cell, dependencies } => {
                let old_deps = self.grid.set_dependencies(cell, dependencies);

                // return reverse operation
                Operation::SetCellDependencies {
                    cell,
                    dependencies: old_deps,
                }
            }
            Operation::SetCellCode {
                cell_ref,
                code_cell_value,
            } => {
                let sheet = self.grid.sheet_mut_from_id(cell_ref.sheet);

                let mut summary_set = vec![];

                if let Some(pos) = sheet.cell_ref_to_pos(cell_ref) {
                    let sheet_pos = SheetPos {
                        x: pos.x,
                        y: pos.y,
                        sheet_id: sheet.id,
                    };
                    // add cell value to compute queue
                    cells_to_compute.push(sheet_pos);

<<<<<<< HEAD
                    // add code_cell_value outputs to compute queue and summary
                    if let Some(code_cell_value) = code_cell_value {
                        if let Some(output) = code_cell_value.output {
                            if let Some(output_value) = output.result.output_value() {
                                match output_value {
                                    Value::Array(array) => {
                                        for y in 0..=array.size().h.into() {
                                            for x in 0..=array.size().w.into() {
                                                cell_values_modified.push(SheetPos {
                                                    x: pos.x + x as i64,
                                                    y: pos.y + y as i64,
                                                    sheet_id: sheet.id,
                                                });
                                                if let Ok(value) = array.get(x, y) {
                                                    let entry_pos = Pos {
                                                        x: pos.x + x as i64,
                                                        y: pos.y + y as i64,
                                                    };
                                                    let (numeric_format, numeric_decimals) =
                                                        sheet.cell_numeric_info(entry_pos);
                                                    summary_set.push(JsRenderCellUpdate {
                                                        x: pos.x + x as i64,
                                                        y: pos.y + y as i64,
                                                        update: JsRenderCellUpdateEnum::Value(
                                                            Some(value.to_display(
                                                                numeric_format,
                                                                numeric_decimals,
                                                            )),
                                                        ),
                                                    });
                                                }
                                            }
                                        }
                                    }
                                    Value::Single(value) => {
                                        let (numeric_format, numeric_decimals) =
                                            sheet.cell_numeric_info(pos);
                                        summary_set.push(JsRenderCellUpdate {
                                            x: pos.x,
                                            y: pos.y,
                                            update: JsRenderCellUpdateEnum::Value(Some(
                                                value.to_display(numeric_format, numeric_decimals),
                                            )),
                                        });
                                    }
                                };
                            }
                        }
                    }
=======
                    let old_code_cell_value = update_code_cell_value(
                        sheet,
                        sheet_pos,
                        code_cell_value,
                        &mut summary_set,
                        cells_to_compute,
                    );
>>>>>>> aa30dbfa
                    if !summary_set.is_empty() {
                        summary.operations.push(OperationSummary::SetCellValues(
                            sheet.id.to_string(),
                            summary_set,
                        ));
                    }
                    summary.code_cells_modified.insert(sheet.id);
                    Operation::SetCellCode {
                        cell_ref,
                        code_cell_value: old_code_cell_value,
                    }
                } else {
                    // handles case where the CellRef no longer exists
                    Operation::None
                }
            }
            Operation::SetCellFormats { region, attr } => {
                match attr {
                    CellFmtArray::FillColor(_) => {
                        summary.fill_sheets_modified.push(region.sheet);
                    }
                    _ => (),
                }
                let old_attr = match attr {
                    CellFmtArray::Align(align) => {
                        let sheet = self.grid.sheet_from_id(region.sheet);
                        let cells = region
                            .iter()
                            .enumerate()
                            .filter_map(|(i, cell_ref)| {
                                let x = sheet.get_column_index(cell_ref.column);
                                let y = sheet.get_row_index(cell_ref.row);
                                if let (Some(x), Some(y)) = (x, y) {
                                    Some(JsRenderCellUpdate {
                                        x,
                                        y,
                                        update: JsRenderCellUpdateEnum::Align(align.get_at(i)),
                                    })
                                } else {
                                    None
                                }
                            })
                            .collect();
                        summary.operations.push(OperationSummary::SetCellFormats(
                            region.sheet.to_string(),
                            cells,
                        ));
                        CellFmtArray::Align(
                            self.set_cell_formats_for_type::<CellAlign>(&region, align),
                        )
                    }
                    CellFmtArray::Wrap(wrap) => CellFmtArray::Wrap(
                        self.set_cell_formats_for_type::<CellWrap>(&region, wrap),
                    ),
                    CellFmtArray::NumericFormat(num_fmt) => {
                        // only add a summary for changes that impact value.to_string based on this formatting change
                        let sheet = self.grid.sheet_from_id(region.sheet);
                        let cells = region
                            .iter()
                            .enumerate()
                            .filter_map(|(i, cell_ref)| {
                                let x = sheet.get_column_index(cell_ref.column);
                                let y = sheet.get_row_index(cell_ref.row);
                                if let (Some(x), Some(y)) = (x, y) {
                                    if let Some(value) = sheet.get_cell_value(Pos { x, y }) {
                                        let numeric_decimal = match value {
                                            CellValue::Number(_) => {
                                                if let Some(column) = sheet.get_column(x) {
                                                    column.numeric_decimals.get(y)
                                                } else {
                                                    None
                                                }
                                            }
                                            _ => None,
                                        };
                                        Some(JsRenderCellUpdate {
                                            x,
                                            y,
                                            update: JsRenderCellUpdateEnum::Value(Some(
                                                value
                                                    .to_display(num_fmt.get_at(i), numeric_decimal),
                                            )),
                                        })
                                    } else {
                                        None
                                    }
                                } else {
                                    None
                                }
                            })
                            .collect();
                        summary.operations.push(OperationSummary::SetCellFormats(
                            region.sheet.to_string(),
                            cells,
                        ));
                        CellFmtArray::NumericFormat(
                            self.set_cell_formats_for_type::<NumericFormat>(&region, num_fmt),
                        )
                    }
                    CellFmtArray::NumericDecimals(num_decimals) => {
                        // only add a summary for changes that impact value.to_string based on this formatting change
                        let sheet = self.grid.sheet_from_id(region.sheet);
                        let cells = region
                            .iter()
                            .enumerate()
                            .filter_map(|(i, cell_ref)| {
                                let x = sheet.get_column_index(cell_ref.column);
                                let y = sheet.get_row_index(cell_ref.row);
                                if let (Some(x), Some(y)) = (x, y) {
                                    if let Some(value) = sheet.get_cell_value(Pos { x, y }) {
                                        let numeric_format = match value {
                                            CellValue::Number(_) => {
                                                if let Some(column) = sheet.get_column(x) {
                                                    column.numeric_format.get(y)
                                                } else {
                                                    None
                                                }
                                            }
                                            _ => None,
                                        };
                                        Some(JsRenderCellUpdate {
                                            x,
                                            y,
                                            update: JsRenderCellUpdateEnum::Value(Some(
                                                value.to_display(
                                                    numeric_format,
                                                    num_decimals.get_at(i),
                                                ),
                                            )),
                                        })
                                    } else {
                                        None
                                    }
                                } else {
                                    None
                                }
                            })
                            .collect();
                        summary.operations.push(OperationSummary::SetCellFormats(
                            region.sheet.to_string(),
                            cells,
                        ));
                        CellFmtArray::NumericDecimals(
                            self.set_cell_formats_for_type::<NumericDecimals>(
                                &region,
                                num_decimals,
                            ),
                        )
                    }
                    CellFmtArray::Bold(bold) => {
                        let sheet = self.grid.sheet_from_id(region.sheet);
                        let cells = region
                            .iter()
                            .enumerate()
                            .filter_map(|(i, cell_ref)| {
                                let x = sheet.get_column_index(cell_ref.column);
                                let y = sheet.get_row_index(cell_ref.row);
                                if let (Some(x), Some(y)) = (x, y) {
                                    Some(JsRenderCellUpdate {
                                        x,
                                        y,
                                        update: JsRenderCellUpdateEnum::Bold(bold.get_at(i)),
                                    })
                                } else {
                                    None
                                }
                            })
                            .collect();
                        summary.operations.push(OperationSummary::SetCellFormats(
                            region.sheet.to_string(),
                            cells,
                        ));
                        CellFmtArray::Bold(self.set_cell_formats_for_type::<Bold>(&region, bold))
                    }
                    CellFmtArray::Italic(italic) => {
                        let sheet = self.grid.sheet_from_id(region.sheet);
                        let cells = region
                            .iter()
                            .enumerate()
                            .filter_map(|(i, cell_ref)| {
                                let x = sheet.get_column_index(cell_ref.column);
                                let y = sheet.get_row_index(cell_ref.row);
                                if let (Some(x), Some(y)) = (x, y) {
                                    Some(JsRenderCellUpdate {
                                        x,
                                        y,
                                        update: JsRenderCellUpdateEnum::Italic(italic.get_at(i)),
                                    })
                                } else {
                                    None
                                }
                            })
                            .collect();
                        summary.operations.push(OperationSummary::SetCellFormats(
                            region.sheet.to_string(),
                            cells,
                        ));
                        CellFmtArray::Italic(
                            self.set_cell_formats_for_type::<Italic>(&region, italic),
                        )
                    }
                    CellFmtArray::TextColor(text_color) => {
                        let sheet = self.grid.sheet_from_id(region.sheet);
                        let cells = region
                            .iter()
                            .enumerate()
                            .filter_map(|(i, cell_ref)| {
                                let x = sheet.get_column_index(cell_ref.column);
                                let y = sheet.get_row_index(cell_ref.row);
                                if let (Some(x), Some(y)) = (x, y) {
                                    Some(JsRenderCellUpdate {
                                        x,
                                        y,
                                        update: JsRenderCellUpdateEnum::TextColor(
                                            text_color.get_at(i),
                                        ),
                                    })
                                } else {
                                    None
                                }
                            })
                            .collect();
                        summary.operations.push(OperationSummary::SetCellFormats(
                            region.sheet.to_string(),
                            cells,
                        ));
                        CellFmtArray::TextColor(
                            self.set_cell_formats_for_type::<TextColor>(&region, text_color),
                        )
                    }
                    CellFmtArray::FillColor(fill_color) => {
                        summary.fill_sheets_modified.push(region.sheet);
                        CellFmtArray::FillColor(
                            self.set_cell_formats_for_type::<FillColor>(&region, fill_color),
                        )
                    }
                };

                // return reverse operation
                Operation::SetCellFormats {
                    region,
                    attr: old_attr,
                }
            }
            Operation::AddSheet { sheet } => {
                // todo: need to handle the case where sheet.order overlaps another sheet order
                // this may happen after (1) delete a sheet; (2) MP update w/an added sheet; and (3) undo the deleted sheet
                let sheet_id = sheet.id;
                self.grid
                    .add_sheet(Some(sheet))
                    .expect("duplicate sheet name");
                summary.sheet_list_modified = true;

                // return reverse operation
                Operation::DeleteSheet { sheet_id }
            }
            Operation::DeleteSheet { sheet_id } => {
                let deleted_sheet = self.grid.remove_sheet(sheet_id);
                summary.sheet_list_modified = true;

                // return reverse operation
                Operation::AddSheet {
                    sheet: deleted_sheet,
                }
            }
            Operation::ReorderSheet { target, order } => {
                let sheet = self.grid.sheet_from_id(target);
                let original_order = sheet.order.clone();
                self.grid.move_sheet(target, order);

                // return reverse operation
                Operation::ReorderSheet {
                    target,
                    order: original_order,
                }
            }
            Operation::SetSheetName { sheet_id, name } => {
                let sheet = self.grid.sheet_mut_from_id(sheet_id);
                let old_name = sheet.name.clone();
                sheet.name = name;
                summary.sheet_list_modified = true;

                // return reverse operation
                Operation::SetSheetName {
                    sheet_id,
                    name: old_name,
                }
            }
            Operation::SetSheetColor { sheet_id, color } => {
                let sheet = self.grid.sheet_mut_from_id(sheet_id);
                let old_color = sheet.color.clone();
                sheet.color = color;
                summary.sheet_list_modified = true;

                // return reverse operation
                Operation::SetSheetColor {
                    sheet_id,
                    color: old_color,
                }
            }

            Operation::ResizeColumn {
                sheet_id,
                column,
                new_size,
            } => {
                let sheet = self.grid.sheet_mut_from_id(sheet_id);
                if let Some(x) = sheet.get_column_index(column) {
                    summary.offsets_modified.push(sheet.id);
                    let old_size = sheet.offsets.set_column_width(x, new_size);
                    Operation::ResizeColumn {
                        sheet_id,
                        column,
                        new_size: old_size,
                    }
                } else {
                    Operation::None
                }
            }

            Operation::ResizeRow {
                sheet_id,
                row,
                new_size,
            } => {
                let sheet = self.grid.sheet_mut_from_id(sheet_id);
                if let Some(y) = sheet.get_row_index(row) {
                    let old_size = sheet.offsets.set_row_height(y, new_size);
                    summary.offsets_modified.push(sheet.id);
                    Operation::ResizeRow {
                        sheet_id,
                        row,
                        new_size: old_size,
                    }
                } else {
                    Operation::None
                }
            }
        };
        operation
    }
}<|MERGE_RESOLUTION|>--- conflicted
+++ resolved
@@ -169,57 +169,6 @@
                     // add cell value to compute queue
                     cells_to_compute.push(sheet_pos);
 
-<<<<<<< HEAD
-                    // add code_cell_value outputs to compute queue and summary
-                    if let Some(code_cell_value) = code_cell_value {
-                        if let Some(output) = code_cell_value.output {
-                            if let Some(output_value) = output.result.output_value() {
-                                match output_value {
-                                    Value::Array(array) => {
-                                        for y in 0..=array.size().h.into() {
-                                            for x in 0..=array.size().w.into() {
-                                                cell_values_modified.push(SheetPos {
-                                                    x: pos.x + x as i64,
-                                                    y: pos.y + y as i64,
-                                                    sheet_id: sheet.id,
-                                                });
-                                                if let Ok(value) = array.get(x, y) {
-                                                    let entry_pos = Pos {
-                                                        x: pos.x + x as i64,
-                                                        y: pos.y + y as i64,
-                                                    };
-                                                    let (numeric_format, numeric_decimals) =
-                                                        sheet.cell_numeric_info(entry_pos);
-                                                    summary_set.push(JsRenderCellUpdate {
-                                                        x: pos.x + x as i64,
-                                                        y: pos.y + y as i64,
-                                                        update: JsRenderCellUpdateEnum::Value(
-                                                            Some(value.to_display(
-                                                                numeric_format,
-                                                                numeric_decimals,
-                                                            )),
-                                                        ),
-                                                    });
-                                                }
-                                            }
-                                        }
-                                    }
-                                    Value::Single(value) => {
-                                        let (numeric_format, numeric_decimals) =
-                                            sheet.cell_numeric_info(pos);
-                                        summary_set.push(JsRenderCellUpdate {
-                                            x: pos.x,
-                                            y: pos.y,
-                                            update: JsRenderCellUpdateEnum::Value(Some(
-                                                value.to_display(numeric_format, numeric_decimals),
-                                            )),
-                                        });
-                                    }
-                                };
-                            }
-                        }
-                    }
-=======
                     let old_code_cell_value = update_code_cell_value(
                         sheet,
                         sheet_pos,
@@ -227,7 +176,6 @@
                         &mut summary_set,
                         cells_to_compute,
                     );
->>>>>>> aa30dbfa
                     if !summary_set.is_empty() {
                         summary.operations.push(OperationSummary::SetCellValues(
                             sheet.id.to_string(),
