use std::collections::HashSet;

use serde::{Deserialize, Serialize};

use crate::{
    grid::{RegionRef, Sheet, SheetId},
    Pos,
};

// keep this in sync with CellsTypes.ts
pub const CELL_SHEET_WIDTH: u32 = 20;
pub const CELL_SHEET_HEIGHT: u32 = 40;

#[derive(Serialize, Deserialize, Debug, Default, Clone, PartialEq, Eq, Hash)]
#[cfg_attr(feature = "js", derive(ts_rs::TS))]
pub struct CellSheetsModified {
    sheet_id: String,
    x: i32,
    y: i32,
}

impl CellSheetsModified {
    pub fn new(sheet_id: SheetId, pos: Pos) -> Self {
        let x = (pos.x as f64 / CELL_SHEET_WIDTH as f64).floor() as i32;
        let y = (pos.y as f64 / CELL_SHEET_HEIGHT as f64).floor() as i32;
        Self {
            sheet_id: sheet_id.to_string(),
            x,
            y,
        }
    }

    pub fn add_region(
        cells_sheet_modified: &mut HashSet<CellSheetsModified>,
        sheet: &Sheet,
        region: &RegionRef,
    ) {
        region.iter().for_each(|cell_ref| {
            if let Some(pos) = sheet.cell_ref_to_pos(cell_ref) {
                cells_sheet_modified.insert(Self::new(sheet.id, pos));
            }
        });
    }
}

#[derive(Serialize, Deserialize, Debug, Default, Clone, PartialEq, Eq)]
#[cfg_attr(feature = "js", derive(ts_rs::TS))]
pub struct TransactionSummary {
    /// Sheets where any fills have been modified.
    pub fill_sheets_modified: Vec<SheetId>,

    /// Sheets where any borders have been modified.
    pub border_sheets_modified: Vec<SheetId>,

    /// Sheets where code_cell arrays have been modified.
    pub code_cells_modified: HashSet<SheetId>,

    /// Sheet metadata or order was modified.
    pub sheet_list_modified: bool,

    /// CellSheet regions that need updating
    pub cell_sheets_modified: HashSet<CellSheetsModified>,

    /// SheetOffsets that are modified.
    pub offsets_modified: Vec<SheetId>,

    /// Cursor location for undo/redo operation.
    pub cursor: Option<String>,

    // should the grid trigger a save
    pub save: bool,

    // let TS know that the grid is already busy
    pub transaction_busy: bool,

    // should the grid generate a thumbnail
    pub generate_thumbnail: bool,

<<<<<<< HEAD
    // holds the operations to be shared via multiplayer
    pub multiplayer_operations: Option<String>,
=======
    // changes to html output
    pub html: HashSet<SheetId>,
>>>>>>> bf3b6de3
}

impl TransactionSummary {
    pub fn new(transaction_busy: bool) -> Self {
        TransactionSummary {
            transaction_busy,
            ..Default::default()
        }
    }

    pub fn clear(&mut self, keep_multiplayer_operations: bool) {
        self.fill_sheets_modified.clear();
        self.border_sheets_modified.clear();
        self.code_cells_modified.clear();
        self.sheet_list_modified = false;
        self.cell_sheets_modified.clear();
        self.offsets_modified.clear();
        self.cursor = None;
        self.transaction_busy = false;
        self.generate_thumbnail = false;
        self.save = false;
        if !keep_multiplayer_operations {
            self.multiplayer_operations = None;
        }
    }
}<|MERGE_RESOLUTION|>--- conflicted
+++ resolved
@@ -76,13 +76,11 @@
     // should the grid generate a thumbnail
     pub generate_thumbnail: bool,
 
-<<<<<<< HEAD
     // holds the operations to be shared via multiplayer
     pub multiplayer_operations: Option<String>,
-=======
+
     // changes to html output
     pub html: HashSet<SheetId>,
->>>>>>> bf3b6de3
 }
 
 impl TransactionSummary {
