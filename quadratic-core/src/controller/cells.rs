--- conflicted
+++ resolved
@@ -107,7 +107,7 @@
         cursor: Option<String>,
     ) -> TransactionSummary {
         let ops = self.set_cells_operations(sheet_id, start_pos, values);
-        self.transact_forward(Transaction { ops, cursor })
+        self.transact_forward(ops, cursor)
     }
     pub fn set_cells_operations(
         &mut self,
@@ -124,12 +124,7 @@
             max: end_pos,
         };
         let region = self.region(sheet_id, rect);
-<<<<<<< HEAD
         vec![Operation::SetCellValues { region, values }]
-=======
-        let ops = vec![Operation::SetCellValues { region, values }];
-        self.transact_forward(ops, cursor)
->>>>>>> 84c01aa4
     }
 
     pub fn delete_cell_values_operations(
