use std::str::FromStr;

use bigdecimal::BigDecimal;

use crate::{
    grid::{NumericFormat, NumericFormatKind, RegionRef, SheetId},
    Array, CellValue, Pos, Rect, RunLengthEncoding,
};

use super::{
    formatting::CellFmtArray, operations::Operation, transactions::TransactionSummary,
    GridController,
};

impl GridController {
    pub fn populate_with_random_floats(&mut self, sheet_id: SheetId, region: &Rect) {
        let sheet = self.grid.sheet_mut_from_id(sheet_id);
        sheet.with_random_floats(region);
    }

    /// sets the value based on a user's input and converts input to proper NumericFormat
    pub fn set_cell_value(
        &mut self,
        sheet_id: SheetId,
        pos: Pos,
        value: String,
        cursor: Option<String>,
    ) -> TransactionSummary {
        let sheet = self.grid.sheet_mut_from_id(sheet_id);
        let cell_ref = sheet.get_or_create_cell_ref(pos);
        let region = RegionRef::from(cell_ref);
        let mut ops = vec![];

        // check for currency
        if let Some((currency, number)) = CellValue::unpack_currency(&value) {
            ops.push(Operation::SetCellValues {
                region: region.clone(),
                values: Array::from(CellValue::Number(number)),
            });
            let numeric_format = NumericFormat {
                kind: NumericFormatKind::Currency,
                symbol: Some(currency),
            };
            ops.push(Operation::SetCellFormats {
                region: region.clone(),
                attr: CellFmtArray::NumericFormat(RunLengthEncoding::repeat(
                    Some(numeric_format),
                    1,
                )),
            });
            ops.push(Operation::SetCellFormats {
                region,
                attr: CellFmtArray::NumericDecimals(RunLengthEncoding::repeat(Some(2), 1)),
            });
        } else if let Ok(bd) = BigDecimal::from_str(&value) {
            ops.push(Operation::SetCellValues {
                region: region.clone(),
                values: Array::from(CellValue::Number(bd)),
            });
        } else if let Some(percent) = CellValue::unpack_percentage(&value) {
            ops.push(Operation::SetCellValues {
                region: region.clone(),
                values: Array::from(CellValue::Number(percent)),
            });
            let numeric_format = NumericFormat {
                kind: NumericFormatKind::Percentage,
                symbol: None,
            };
            ops.push(Operation::SetCellFormats {
                region,
                attr: CellFmtArray::NumericFormat(RunLengthEncoding::repeat(
                    Some(numeric_format),
                    1,
                )),
            });
        }
        // todo: include other types here
        else {
            let values = Array::from(CellValue::Text(value));
            ops.push(Operation::SetCellValues { region, values });
        }
        self.transact_forward(ops, cursor)
    }
    pub fn set_cells(
        &mut self,
        sheet_id: SheetId,
        start_pos: Pos,
        values: Array,
        cursor: Option<String>,
    ) -> TransactionSummary {
        let ops = self.set_cells_operations(sheet_id, start_pos, values);
        self.transact_forward(ops, cursor)
    }
    pub fn set_cells_operations(
        &mut self,
        sheet_id: SheetId,
        start_pos: Pos,
        values: Array,
    ) -> Vec<Operation> {
        let end_pos = Pos {
            x: start_pos.x + values.width() as i64 - 1,
            y: start_pos.y + values.height() as i64 - 1,
        };
        let rect = Rect {
            min: start_pos,
            max: end_pos,
        };
        let region = self.region(sheet_id, rect);
        vec![Operation::SetCellValues { region, values }]
    }

    pub fn delete_cell_values_operations(
        &mut self,
        sheet_id: SheetId,
        rect: Rect,
    ) -> Vec<Operation> {
        let region = self.existing_region(sheet_id, rect);

        match region.size() {
            Some(size) => {
                let values = Array::new_empty(size);
                vec![Operation::SetCellValues { region, values }]
            }
            None => vec![], // region is empty; do nothing
        }
    }

    pub fn delete_cell_values(
        &mut self,
        sheet_id: SheetId,
        rect: Rect,
        cursor: Option<String>,
    ) -> TransactionSummary {
        let ops = self.delete_cell_values_operations(sheet_id, rect);
        self.transact_forward(ops, cursor)
    }

    pub fn clear_formatting_operations(&mut self, sheet_id: SheetId, rect: Rect) -> Vec<Operation> {
        let region = self.existing_region(sheet_id, rect);

        match region.size() {
            Some(_) => {
                let len = region.size().unwrap().len();
                vec![
                    Operation::SetCellFormats {
                        region: region.clone(),
                        attr: CellFmtArray::Align(RunLengthEncoding::repeat(None, len)),
                    },
                    Operation::SetCellFormats {
                        region: region.clone(),
                        attr: CellFmtArray::Wrap(RunLengthEncoding::repeat(None, len)),
                    },
                    Operation::SetCellFormats {
                        region: region.clone(),
                        attr: CellFmtArray::NumericFormat(RunLengthEncoding::repeat(None, len)),
                    },
                    Operation::SetCellFormats {
                        region: region.clone(),
                        attr: CellFmtArray::NumericDecimals(RunLengthEncoding::repeat(None, len)),
                    },
                    Operation::SetCellFormats {
                        region: region.clone(),
                        attr: CellFmtArray::Bold(RunLengthEncoding::repeat(None, len)),
                    },
                    Operation::SetCellFormats {
                        region: region.clone(),
                        attr: CellFmtArray::Italic(RunLengthEncoding::repeat(None, len)),
                    },
                    Operation::SetCellFormats {
                        region: region.clone(),
                        attr: CellFmtArray::TextColor(RunLengthEncoding::repeat(None, len)),
                    },
                    Operation::SetCellFormats {
                        region: region.clone(),
                        attr: CellFmtArray::FillColor(RunLengthEncoding::repeat(None, len)),
                    },
                ]
            }
            None => vec![],
        }
    }

    pub fn clear_formatting(
        &mut self,
        sheet_id: SheetId,
        rect: Rect,
        cursor: Option<String>,
    ) -> TransactionSummary {
        let ops = self.clear_formatting_operations(sheet_id, rect);
        self.transact_forward(ops, cursor)
    }

    pub fn delete_values_and_formatting(
        &mut self,
        sheet_id: SheetId,
        rect: Rect,
        cursor: Option<String>,
    ) -> TransactionSummary {
        let mut ops = self.delete_cell_values_operations(sheet_id, rect);
        ops.extend(self.clear_formatting_operations(sheet_id, rect));
        self.transact_forward(ops, cursor)
    }

    /// Returns a region of the spreadsheet, assigning IDs to columns and rows
    /// as needed.
    pub fn region(&mut self, sheet_id: SheetId, rect: Rect) -> RegionRef {
        let sheet = self.grid.sheet_mut_from_id(sheet_id);
        let columns = rect
            .x_range()
            .map(|x| sheet.get_or_create_column(x).0.id)
            .collect();
        let rows = rect
            .y_range()
            .map(|y| sheet.get_or_create_row(y).id)
            .collect();
        RegionRef {
            sheet: sheet_id,
            columns,
            rows,
        }
    }
    /// Returns a region of the spreadsheet, ignoring columns and rows which
    /// have no contents and no IDs.
    pub fn existing_region(&self, sheet_id: SheetId, rect: Rect) -> RegionRef {
        let sheet = self.grid.sheet_from_id(sheet_id);
        let columns = rect
            .x_range()
            .filter_map(|x| sheet.get_column(x))
            .map(|col| col.id)
            .collect();
        let rows = rect.y_range().filter_map(|y| sheet.get_row(y)).collect();
        RegionRef {
            sheet: sheet_id,
            columns,
            rows,
        }
    }
}

#[cfg(test)]
mod test {
    use crate::{
        controller::{transactions::TransactionSummary, GridController},
        CellValue, Pos, Rect,
    };

    #[test]
    fn test_set_cell_value_undo_redo() {
        let mut g = GridController::new();
        let sheet_id = g.grid.sheets()[0].id;
        let pos = Pos { x: 3, y: 6 };
        let get_the_cell =
            |g: &GridController| g.sheet(sheet_id).get_cell_value(pos).unwrap_or_default();
        let expected_summary = Some(TransactionSummary {
            cell_regions_modified: vec![(sheet_id, Rect::single_pos(pos))],
            ..Default::default()
        });

        assert_eq!(get_the_cell(&g), CellValue::Blank);
        g.set_cell_value(sheet_id, pos, String::from("a"), None);
        assert_eq!(get_the_cell(&g), CellValue::Text(String::from("a")));
        g.set_cell_value(sheet_id, pos, String::from("b"), None);
        assert_eq!(get_the_cell(&g), CellValue::Text(String::from("b")));
        assert!(g.undo(None) == expected_summary);
        assert_eq!(get_the_cell(&g), CellValue::Text(String::from("a")));
        assert!(g.redo(None) == expected_summary);
        assert_eq!(get_the_cell(&g), CellValue::Text(String::from("b")));
        assert!(g.undo(None) == expected_summary);
        assert_eq!(get_the_cell(&g), CellValue::Text(String::from("a")));
        assert!(g.undo(None) == expected_summary);
        assert_eq!(get_the_cell(&g), CellValue::Blank);
        assert!(g.undo(None).is_none());
        assert_eq!(get_the_cell(&g), CellValue::Blank);
        assert!(g.redo(None) == expected_summary);
        assert_eq!(get_the_cell(&g), CellValue::Text(String::from("a")));
        assert!(g.redo(None) == expected_summary);
        assert_eq!(get_the_cell(&g), CellValue::Text(String::from("b")));
        assert!(g.redo(None).is_none());
        assert_eq!(get_the_cell(&g), CellValue::Text(String::from("b")));
    }
<<<<<<< HEAD
=======

    #[test]
    fn test_unpack_currency() {
        let value = String::from("$123.123");
        assert_eq!(
            GridController::unpack_currency(&value),
            Some((String::from("$"), BigDecimal::from_str("123.123").unwrap()))
        );

        let value = String::from("test");
        assert_eq!(GridController::unpack_currency(&value), None);

        let value = String::from("$123$123");
        assert_eq!(GridController::unpack_currency(&value), None);

        let value = String::from("$123.123abc");
        assert_eq!(GridController::unpack_currency(&value), None);
    }
>>>>>>> 58f51a8a
}<|MERGE_RESOLUTION|>--- conflicted
+++ resolved
@@ -239,6 +239,10 @@
 
 #[cfg(test)]
 mod test {
+    use std::str::FromStr;
+
+    use bigdecimal::BigDecimal;
+
     use crate::{
         controller::{transactions::TransactionSummary, GridController},
         CellValue, Pos, Rect,
@@ -278,25 +282,22 @@
         assert!(g.redo(None).is_none());
         assert_eq!(get_the_cell(&g), CellValue::Text(String::from("b")));
     }
-<<<<<<< HEAD
-=======
 
     #[test]
     fn test_unpack_currency() {
         let value = String::from("$123.123");
         assert_eq!(
-            GridController::unpack_currency(&value),
+            CellValue::unpack_currency(&value),
             Some((String::from("$"), BigDecimal::from_str("123.123").unwrap()))
         );
 
         let value = String::from("test");
-        assert_eq!(GridController::unpack_currency(&value), None);
+        assert_eq!(CellValue::unpack_currency(&value), None);
 
         let value = String::from("$123$123");
-        assert_eq!(GridController::unpack_currency(&value), None);
+        assert_eq!(CellValue::unpack_currency(&value), None);
 
         let value = String::from("$123.123abc");
-        assert_eq!(GridController::unpack_currency(&value), None);
-    }
->>>>>>> 58f51a8a
+        assert_eq!(CellValue::unpack_currency(&value), None);
+    }
 }