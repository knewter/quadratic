use std::collections::HashSet;
use std::fmt;
use std::ops::Range;

<<<<<<< HEAD
use chrono::Utc;
=======
>>>>>>> 07df3ada
use itertools::Itertools;

pub(crate) mod btreemap_serde {
    use std::collections::{BTreeMap, HashMap};

    use serde::ser::SerializeMap;
    use serde::{Deserialize, Deserializer, Serialize, Serializer};

    pub fn serialize<S: Serializer, K: Serialize, V: Serialize>(
        map: &BTreeMap<K, V>,
        s: S,
    ) -> Result<S::Ok, S::Error> {
        let mut m = s.serialize_map(Some(map.len()))?;
        for (k, v) in map {
            m.serialize_entry(&serde_json::to_string(k).unwrap(), v)?;
        }
        m.end()
    }
    pub fn deserialize<
        'de,
        D: Deserializer<'de>,
        K: for<'k> Deserialize<'k> + Ord,
        V: Deserialize<'de>,
    >(
        d: D,
    ) -> Result<BTreeMap<K, V>, D::Error> {
        Ok(HashMap::<String, V>::deserialize(d)?
            .into_iter()
            .map(|(k, v)| (serde_json::from_str(&k).unwrap(), v))
            .collect())
    }
}

pub(crate) mod hashmap_serde {
    use std::collections::HashMap;
    use std::hash::Hash;

    use serde::ser::SerializeMap;
    use serde::{Deserialize, Deserializer, Serialize, Serializer};

    pub fn serialize<S: Serializer, K: Serialize, V: Serialize>(
        map: &HashMap<K, V>,
        s: S,
    ) -> Result<S::Ok, S::Error> {
        let mut m = s.serialize_map(Some(map.len()))?;
        for (k, v) in map {
            m.serialize_entry(&serde_json::to_string(k).unwrap(), v)?;
        }
        m.end()
    }
    pub fn deserialize<
        'de,
        D: Deserializer<'de>,
        K: for<'k> Deserialize<'k> + Eq + Hash,
        V: Deserialize<'de>,
    >(
        d: D,
    ) -> Result<HashMap<K, V>, D::Error> {
        Ok(HashMap::<String, V>::deserialize(d)?
            .into_iter()
            .map(|(k, v)| (serde_json::from_str(&k).unwrap(), v))
            .collect())
    }
}

/// Recursively evaluates an expression, mimicking JavaScript syntax. Assumes
/// that `?` can throw an error of type `JsValue`.
#[cfg(feature = "js")]
macro_rules! jsexpr {
    // Recursive base cases
    ($value:ident) => { $value };
    ($lit:literal) => { ::wasm_bindgen::JsValue::from($lit) };

    // Rust referencing and dereferencing
    (& $($rest:tt)*) => { &jsexpr!($($rest)*) };
    (* $($rest:tt)*) => { *jsexpr!($($rest)*) };

    // Parentheses
    (($($inner:tt)*) $($rest:tt)*) => {{
        let inner = jsexpr!($($inner)*)
        jsexpr!(inner $($rest)*)
    }};

    // Await
    ($recv:ident.await $($rest:tt)*) => {{
        let result = ::wasm_bindgen_futures::JsFuture::from(::js_sys::Promise::from($recv)).await?;
        jsexpr!(result $($rest)*)
    }};

    // Dot syntax
    ($recv:ident.$property_name:ident $($rest:tt)*) => {{
        let property_name = ::wasm_bindgen::JsValue::from(stringify!($property_name));
        jsexpr!($recv[property_name] $($rest)*)
    }};

    // Function call
    ($func:ident($($args_tok:tt)*) $($rest:tt)*) => {{
        let func = ::js_sys::Function::from($func);
        let result = jsexpr!(
            @ call_internal (::wasm_bindgen::JsValue::UNDEFINED)
            func($($args_tok)*)
        );
        jsexpr!(result $($rest)*)
    }};

    // Method call
    ($recv:ident[$($method_name_tok:tt)*]($($args_tok:tt)*) $($rest:tt)*) => {{
        let property = jsexpr!($recv[$($method_name_tok)*]);
        let method = ::js_sys::Function::from(property);
        let result = jsexpr!(
            @ call_internal ($recv)
            method($($args_tok)*)
        );
        jsexpr!(result $($rest)*)
    }};

    // Property access
    ($recv:ident[$($property_name_tok:tt)*] $($rest:tt)*) => {{
        let property_name = jsexpr!($($property_name_tok)*);
        let result = ::js_sys::Reflect::get(&$recv, &property_name)?;
        jsexpr!(result $($rest)*)
    }};

    // Function call with a specific number of arguments
    (@ call_internal ($recv:expr) $func:ident($arg1:tt $(, $($rest:tt)*)?)) => {{
        let bound_function = $func.bind1(&$recv, &jsexpr!($arg1));
        jsexpr!(@ call_internal ($recv) bound_function($($($rest)*)?))
    }};
    (@ call_internal ($recv:expr) $func:ident()) => {{
        $func.call0(&$recv)?
    }};
}

/// Converts a column name to a number.
#[allow(unused)]
macro_rules! col {
    [$col_name:ident] => {
        $crate::util::column_from_name(stringify!($col_name)).expect("invalid column name")
    };
}

/// Parses a cell position in A1 notation.
#[allow(unused)]
macro_rules! pos {
    [$s:ident] => {
        $crate::formulas::CellRef::parse_a1(stringify!($s), $crate::Pos::ORIGIN)
            .expect("invalid cell reference")
            .resolve_from(crate::Pos::ORIGIN)
    };
}

/// Returns a column's name from its number.
pub fn column_name(mut n: i64) -> String {
    let negative = n < 0;
    if negative {
        n = -(n + 1);
    }

    let mut chars = vec![];
    loop {
        let i = n % 26;
        chars.push(b"ABCDEFGHIJKLMNOPQRSTUVWXYZ"[i as usize]);
        n /= 26;
        if n <= 0 {
            break;
        }
        n -= 1;
    }
    if negative {
        // push byte literal of single character `n`
        chars.push(b'n');
    }

    chars.into_iter().rev().map(|c| c as char).collect()
}
/// Returns a column number from a name, or `None` if it is invalid or out of range.
pub fn column_from_name(mut s: &str) -> Option<i64> {
    let negative = s.starts_with('n');
    if let Some(rest) = s.strip_prefix('n') {
        s = rest;
    }

    fn digit(c: char) -> Option<i64> {
        c.is_ascii_uppercase().then_some(c as i64 - 'A' as i64)
    }

    let mut chars = s.chars();
    let mut ret = digit(chars.next()?)?;
    for char in chars {
        ret = ret
            .checked_add(1)?
            .checked_mul(26)?
            .checked_add(digit(char)?)?;
    }

    if negative {
        ret = -ret - 1;
    }

    Some(ret)
}

/// Returns a human-friendly list of things, joined at the end by the given
/// conjuction.
pub fn join_with_conjunction(conjunction: &str, items: &[impl fmt::Display]) -> String {
    match items {
        [] => "(none)".to_string(),
        [a] => format!("{a}"),
        [a, b] => format!("{a} {conjunction} {b}"),
        [all_but_last @ .., z] => {
            let mut ret = all_but_last.iter().map(|x| format!("{x}, ")).join("");
            ret.push_str(conjunction);
            ret.push_str(&format!(" {z}"));
            ret
        }
    }
}

/// Implements `std::format::Display` for a type using arguments to `write!()`.
macro_rules! impl_display {
    ( for $typename:ty, $( $fmt_arg:expr ),+ $(,)? ) => {
        impl std::fmt::Display for $typename {
            fn fmt(&self, f: &mut std::fmt::Formatter<'_>) -> std::fmt::Result {
                write!(f, $( $fmt_arg ),+ )
            }
        }
    };
}

pub fn union_ranges(ranges: impl IntoIterator<Item = Option<Range<i64>>>) -> Option<Range<i64>> {
    ranges
        .into_iter()
        .flatten()
        .reduce(|a, b| std::cmp::min(a.start, b.start)..std::cmp::max(a.end, b.end))
}

pub fn unused_name(prefix: &str, already_used: &[&str]) -> String {
    let already_used_numbers: HashSet<usize> = already_used
        .iter()
        .filter_map(|s| s.strip_prefix(prefix)?.trim().parse().ok())
        .collect();

    // Find the first number that's not already used.
    let i = (1..).find(|i| !already_used_numbers.contains(i)).unwrap();
    format!("{prefix} {i}")
}

/// For debugging both in tests and in the JS console
pub fn dbgjs(val: impl fmt::Debug) {
    if cfg!(test) {
        dbg!(val);
    } else {
        crate::wasm_bindings::js::log(&(format!("{:?}", val)));
    }
}

<<<<<<< HEAD
pub fn date_string() -> String {
    let now = Utc::now();
    now.format("%Y-%m-%d %H:%M:%S").to_string()
}

=======
>>>>>>> 07df3ada
#[cfg(test)]
pub(crate) fn assert_f64_approx_eq(expected: f64, actual: &str) {
    const EPSILON: f64 = 0.0001;

    let actual = actual.parse::<f64>().unwrap();
    assert!(
        (expected - actual).abs() < EPSILON,
        "expected {expected} but got {actual}",
    );
}
#[cfg(test)]
mod tests {
    use super::*;

    #[test]
    fn test_column_names() {
        // Test near 0
        assert_eq!("A", column_name(0));
        assert_eq!("B", column_name(1));
        assert_eq!("C", column_name(2));
        assert_eq!("D", column_name(3));
        assert_eq!("E", column_name(4));
        assert_eq!("F", column_name(5));

        assert_eq!("nA", column_name(-1));
        assert_eq!("nB", column_name(-2));
        assert_eq!("nC", column_name(-3));
        assert_eq!("nD", column_name(-4));
        assert_eq!("nE", column_name(-5));
        assert_eq!("nF", column_name(-6));

        // Test near ±26
        assert_eq!("Y", column_name(24));
        assert_eq!("Z", column_name(25));
        assert_eq!("AA", column_name(26));
        assert_eq!("AB", column_name(27));
        assert_eq!("nY", column_name(-25));
        assert_eq!("nZ", column_name(-26));
        assert_eq!("nAA", column_name(-27));
        assert_eq!("nAB", column_name(-28));

        // Test near ±52
        assert_eq!("AY", column_name(50));
        assert_eq!("AZ", column_name(51));
        assert_eq!("BA", column_name(52));
        assert_eq!("BB", column_name(53));
        assert_eq!("nAY", column_name(-51));
        assert_eq!("nAZ", column_name(-52));
        assert_eq!("nBA", column_name(-53));
        assert_eq!("nBB", column_name(-54));

        // Test near ±702
        assert_eq!("ZY", column_name(700));
        assert_eq!("ZZ", column_name(701));
        assert_eq!("AAA", column_name(702));
        assert_eq!("AAB", column_name(703));
        assert_eq!("nZY", column_name(-701));
        assert_eq!("nZZ", column_name(-702));
        assert_eq!("nAAA", column_name(-703));
        assert_eq!("nAAB", column_name(-704));

        // Test near the integer limits
        assert_eq!("CRPXNLSKVLJFHH", column_name(i64::MAX));
        assert_eq!("nCRPXNLSKVLJFHH", column_name(i64::MIN));

        // Test fun stuff
        assert_eq!("QUADRATIC", column_name(3719092809668));
        assert_eq!("nQUADRATIC", column_name(-3719092809669));
        assert_eq!("QUICKBROWNFOX", column_name(1700658608758053877));
    }

    #[test]
    fn test_from_column_names() {
        // Test near 0
        assert_eq!(Some(0), column_from_name("A"));
        assert_eq!(Some(1), column_from_name("B"));
        assert_eq!(Some(2), column_from_name("C"));
        assert_eq!(Some(3), column_from_name("D"));
        assert_eq!(Some(4), column_from_name("E"));
        assert_eq!(Some(5), column_from_name("F"));

        assert_eq!(Some(-1), column_from_name("nA"));
        assert_eq!(Some(-2), column_from_name("nB"));
        assert_eq!(Some(-3), column_from_name("nC"));
        assert_eq!(Some(-4), column_from_name("nD"));
        assert_eq!(Some(-5), column_from_name("nE"));
        assert_eq!(Some(-6), column_from_name("nF"));

        // Test near ±26
        assert_eq!(Some(24), column_from_name("Y"));
        assert_eq!(Some(25), column_from_name("Z"));
        assert_eq!(Some(26), column_from_name("AA"));
        assert_eq!(Some(27), column_from_name("AB"));
        assert_eq!(Some(-25), column_from_name("nY"));
        assert_eq!(Some(-26), column_from_name("nZ"));
        assert_eq!(Some(-27), column_from_name("nAA"));
        assert_eq!(Some(-28), column_from_name("nAB"));

        // Test near ±52
        assert_eq!(Some(50), column_from_name("AY"));
        assert_eq!(Some(51), column_from_name("AZ"));
        assert_eq!(Some(52), column_from_name("BA"));
        assert_eq!(Some(53), column_from_name("BB"));
        assert_eq!(Some(-51), column_from_name("nAY"));
        assert_eq!(Some(-52), column_from_name("nAZ"));
        assert_eq!(Some(-53), column_from_name("nBA"));
        assert_eq!(Some(-54), column_from_name("nBB"));

        // Test near ±702
        assert_eq!(Some(700), column_from_name("ZY"));
        assert_eq!(Some(701), column_from_name("ZZ"));
        assert_eq!(Some(702), column_from_name("AAA"));
        assert_eq!(Some(703), column_from_name("AAB"));
        assert_eq!(Some(-701), column_from_name("nZY"));
        assert_eq!(Some(-702), column_from_name("nZZ"));
        assert_eq!(Some(-703), column_from_name("nAAA"));
        assert_eq!(Some(-704), column_from_name("nAAB"));

        // Test near the integer limits
        assert_eq!(Some(i64::MAX), column_from_name("CRPXNLSKVLJFHH"));
        assert_eq!(Some(i64::MIN), column_from_name("nCRPXNLSKVLJFHH"));
        assert_eq!(None, column_from_name("CRPXNLSKVLJFHI"));
        assert_eq!(None, column_from_name("XXXXXXXXXXXXXX"));
        assert_eq!(None, column_from_name("nCRPXNLSKVLJFHI"));
        assert_eq!(None, column_from_name("nXXXXXXXXXXXXXX"));

        // Test totally invalid columns
        assert_eq!(None, column_from_name("a"));
        assert_eq!(None, column_from_name("z"));
        assert_eq!(None, column_from_name("n"));
        assert_eq!(None, column_from_name("AnZ"));
        assert_eq!(None, column_from_name("nnB"));
        assert_eq!(None, column_from_name("93"));

        // Test fun stuff
        assert_eq!(Some(3719092809668), column_from_name("QUADRATIC"));
        assert_eq!(Some(1700658608758053877), column_from_name("QUICKBROWNFOX"));
    }

    #[test]
    fn test_a1_notation_macros() {
        assert_eq!(col![A], 0);
        assert_eq!(col![C], 2);
        assert_eq!(col![nC], -3);

        assert_eq!(pos![A0], crate::Pos { x: 0, y: 0 });
        assert_eq!(pos![A1], crate::Pos { x: 0, y: 1 });

        assert_eq!(pos![C6], crate::Pos { x: 2, y: 6 });
        assert_eq!(pos![Cn6], crate::Pos { x: 2, y: -6 });
        assert_eq!(pos![nC6], crate::Pos { x: -3, y: 6 });
        assert_eq!(pos![nCn6], crate::Pos { x: -3, y: -6 });
    }
}<|MERGE_RESOLUTION|>--- conflicted
+++ resolved
@@ -2,10 +2,7 @@
 use std::fmt;
 use std::ops::Range;
 
-<<<<<<< HEAD
 use chrono::Utc;
-=======
->>>>>>> 07df3ada
 use itertools::Itertools;
 
 pub(crate) mod btreemap_serde {
@@ -262,14 +259,11 @@
     }
 }
 
-<<<<<<< HEAD
 pub fn date_string() -> String {
     let now = Utc::now();
     now.format("%Y-%m-%d %H:%M:%S").to_string()
 }
 
-=======
->>>>>>> 07df3ada
 #[cfg(test)]
 pub(crate) fn assert_f64_approx_eq(expected: f64, actual: &str) {
     const EPSILON: f64 = 0.0001;
@@ -423,4 +417,9 @@
         assert_eq!(pos![nC6], crate::Pos { x: -3, y: 6 });
         assert_eq!(pos![nCn6], crate::Pos { x: -3, y: -6 });
     }
+
+    #[test]
+    fn test_date_string() {
+        assert_eq!(date_string().len(), 19);
+    }
 }