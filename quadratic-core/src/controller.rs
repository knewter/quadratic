use itertools::Itertools;
use serde::{Deserialize, Serialize};
#[cfg(feature = "js")]
use wasm_bindgen::prelude::*;

use crate::{
    grid::{CellRef, ColumnId, Grid, RowId, Sheet, SheetId},
    Array, CellValue, Pos, Rect,
};

#[derive(Debug, Default, Clone)]
#[cfg_attr(feature = "js", wasm_bindgen)]
pub struct GridController {
    grid: Grid,
    undo_stack: Vec<Transaction>,
    redo_stack: Vec<Transaction>,
}
impl GridController {
    pub fn new() -> Self {
        Self::from_grid(Grid::new())
    }
    pub fn from_grid(grid: Grid) -> Self {
        GridController {
            grid,
            undo_stack: vec![],
            redo_stack: vec![],
        }
    }
    pub fn grid(&self) -> &Grid {
        &self.grid
    }

    pub fn sheet_ids(&self) -> Vec<SheetId> {
        self.grid.sheets().iter().map(|sheet| sheet.id).collect()
    }
    pub fn sheet(&self, sheet_id: SheetId) -> &Sheet {
        self.grid.sheet_from_id(sheet_id)
    }

    pub fn set_sheet_name(&mut self, sheet_id: SheetId, name: String) {
        let sheet = self.grid.sheet_mut_from_id(sheet_id);
        sheet.set_name(name);
    }

    pub fn set_cell_value(
        &mut self,
        sheet_id: SheetId,
        pos: Pos,
        value: CellValue,
        cursor: Option<String>,
    ) -> TransactionSummary {
        let sheet = self.grid.sheet_mut_from_id(sheet_id);
        let cell_ref = sheet.get_or_create_cell_ref(pos);
        let transaction = Transaction {
            ops: vec![Operation::SetCell { cell_ref, value }],
            cursor,
        };
        self.transact_forward(transaction)
    }
    pub fn set_cells(
        &mut self,
        sheet_id: SheetId,
        start_pos: Pos,
        values: Array,
        cursor: Option<String>,
    ) -> TransactionSummary {
        let sheet = self.grid.sheet_mut_from_id(sheet_id);
        let region = Rect {
            min: start_pos,
            max: Pos {
                x: start_pos.x + values.width() as i64 - 1,
                y: start_pos.y + values.height() as i64 - 1,
            },
        };
        let columns = region
            .x_range()
            .map(|x| sheet.get_or_create_column(x).0.id)
            .collect();
        let rows = region
            .x_range()
            .map(|x| sheet.get_or_create_row(x).id)
            .collect();
        let transaction = Transaction {
            ops: vec![Operation::SetCells {
                sheet_id,
                columns,
                rows,
                values,
            }],
            cursor,
        };
        self.transact_forward(transaction)
    }
    pub fn delete_cell_values(
        &mut self,
        sheet_id: SheetId,
        region: Rect,
        cursor: Option<String>,
    ) -> TransactionSummary {
        let sheet = self.grid.sheet_from_id(sheet_id);
        let columns = region
            .x_range()
            .filter_map(|x| sheet.get_column(x))
            .map(|column| column.id)
            .collect_vec();
        let rows = region
            .x_range()
            .filter_map(|x| sheet.get_row(x))
            .collect_vec();
        let width = columns.len() as u32;
        let height = rows.len() as u32;
        let transaction = match Array::new_empty(width, height) {
            Ok(values) => Transaction {
                ops: vec![Operation::SetCells {
                    sheet_id,
                    columns,
                    rows,
                    values,
                }],
                cursor,
            },
            Err(_) => Transaction {
                ops: vec![], // nothing to do! TODO: probably shouldn't even have an undo stack entry
                cursor: None,
            },
        };
        self.transact_forward(transaction)
    }

    pub fn add_sheet(
        &mut self,
        to_before: Option<SheetId>,
        cursor: Option<String>,
    ) -> TransactionSummary {
        let sheet_names = &self
            .grid
            .sheets()
            .iter()
            .map(|s| s.name.as_str())
            .collect_vec();

        let id = SheetId::new();
        let name = crate::util::unused_name("Sheet", &sheet_names);

        let transaction = Transaction {
            ops: vec![Operation::AddSheet {
                sheet: Sheet::new(id, name),
                to_before,
            }],
            cursor,
        };
        self.transact_forward(transaction)
    }
    pub fn delete_sheet(
        &mut self,
        sheet_id: SheetId,
        cursor: Option<String>,
    ) -> TransactionSummary {
        let transaction = Transaction {
            ops: vec![Operation::DeleteSheet { sheet_id }],
            cursor,
        };
        self.transact_forward(transaction)
    }
    pub fn move_sheet(
        &mut self,
        sheet_id: SheetId,
        to_before: Option<SheetId>,
        cursor: Option<String>,
    ) -> TransactionSummary {
        let transaction = Transaction {
            ops: vec![Operation::ReorderSheet {
                target: sheet_id,
                to_before,
            }],
            cursor,
        };
        self.transact_forward(transaction)
    }
    pub fn duplicate_sheet(
        &mut self,
        sheet_id: SheetId,
        cursor: Option<String>,
    ) -> TransactionSummary {
        let sheet_after = self
            .sheet_ids()
            .get(self.grid.sheet_id_to_index(sheet_id).expect("bad sheet ID") + 1)
            .copied();
        let mut new_sheet = self.sheet(sheet_id).clone();
        new_sheet.id = SheetId::new();
        new_sheet.name = format!("{} Copy", new_sheet.name);
        let transaction = Transaction {
            ops: vec![Operation::AddSheet {
                sheet: new_sheet,
                to_before: sheet_after,
            }],
            cursor,
        };
        self.transact_forward(transaction)
    }
    pub fn rename_sheet(
        &mut self,
        sheet_id: SheetId,
        name: String,
        cursor: Option<String>,
    ) -> TransactionSummary {
        let transaction = Transaction {
            ops: vec![Operation::RenameSheet { sheet_id, name }],
            cursor,
        };
        self.transact_forward(transaction)
    }

    fn transact_forward(&mut self, transaction: Transaction) -> TransactionSummary {
        let (reverse_transaction, summary) = self.transact(transaction);
        self.redo_stack.clear();
        self.undo_stack.push(reverse_transaction);
        summary
    }
    pub fn has_undo(&self) -> bool {
        !self.undo_stack.is_empty()
    }
    pub fn has_redo(&self) -> bool {
        !self.redo_stack.is_empty()
    }
    pub fn undo(&mut self, cursor: Option<String>) -> Option<TransactionSummary> {
        let transaction = self.undo_stack.pop()?;
        let cursor_old = transaction.cursor.clone();
        let (mut reverse_transaction, mut summary) = self.transact(transaction);
        reverse_transaction.cursor = cursor;
        self.redo_stack.push(reverse_transaction);
        summary.cursor = cursor_old;
        Some(summary)
    }
    pub fn redo(&mut self, cursor: Option<String>) -> Option<TransactionSummary> {
        let transaction = self.redo_stack.pop()?;
        let cursor_old = transaction.cursor.clone();
        let (mut reverse_transaction, mut summary) = self.transact(transaction);
        reverse_transaction.cursor = cursor;
        self.undo_stack.push(reverse_transaction);
        summary.cursor = cursor_old;
        Some(summary)
    }

    fn transact(&mut self, transaction: Transaction) -> (Transaction, TransactionSummary) {
        let mut rev_ops = vec![];
        let mut sheets_with_changed_bounds = vec![];
        let mut summary = TransactionSummary::default();
        for op in transaction.ops {
            if let Some(new_dirty_sheet) = op.sheet_with_changed_bounds() {
                if !sheets_with_changed_bounds.contains(&new_dirty_sheet) {
                    sheets_with_changed_bounds.push(new_dirty_sheet)
                }
            }
            match op {
                Operation::SetCell { cell_ref, value } => {
                    let sheet = self.grid.sheet_mut_from_id(cell_ref.sheet);
                    let cell_xy = sheet.cell_ref_to_pos(cell_ref).expect("bad cell reference");

                    summary
                        .cell_regions_modified
                        .push((cell_ref.sheet, Rect::single_pos(cell_xy)));

                    let old_value = match sheet.set_cell_value(cell_xy, value) {
                        Some(response) => response.old_value,
                        None => CellValue::Blank,
                    };
                    rev_ops.push(Operation::SetCell {
                        cell_ref,
                        value: old_value,
                    });
                }

                Operation::SetCells {
                    sheet_id,
                    columns,
                    rows,
                    values,
                } => {
                    let sheet = self.grid.sheet_mut_from_id(sheet_id);

                    // Perhaps some columns or rows have disappeared since this
                    // transaction was first made. In that case, ignore the
                    // deleted columns when considering what region was
                    // modified.
                    let xs = columns.iter().filter_map(|&id| sheet.get_column_index(id));
                    let ys = rows.iter().filter_map(|&id| sheet.get_row_index(id));
                    if let Some(modified_rect) = Rect::from_xs_and_ys(xs, ys) {
                        summary
                            .cell_regions_modified
                            .push((sheet_id, modified_rect));
                    }

                    let width = rows.len() as u32;
                    let height = columns.len() as u32;
                    let old_values = itertools::iproduct!(&rows, &columns)
                        .zip(values.into_cell_values_vec())
                        .map(|((&row, &column), value)| {
                            let pos = sheet.cell_ref_to_pos(CellRef {
                                sheet: sheet_id,
                                column,
                                row,
                            })?;
                            let response = sheet.set_cell_value(pos, value)?;
                            Some(response.old_value)
                        })
                        .map(|old_value| old_value.unwrap_or(CellValue::Blank))
                        .collect();
                    let old_values = Array::new_row_major(width, height, old_values)
                        .expect("error constructing array of old values for SetCells operation");
                    rev_ops.push(Operation::SetCells {
                        sheet_id,
                        columns,
                        rows,
                        values: old_values,
                    })
                }

                Operation::AddSheet { sheet, to_before } => {
                    let sheet_id = sheet.id;
                    let index = to_before.and_then(|id| self.grid.sheet_id_to_index(id));
                    self.grid
                        .add_sheet(Some(sheet), index)
                        .expect("duplicate sheet name");
                    summary.sheet_list_modified = true;
                    rev_ops.push(Operation::DeleteSheet { sheet_id });
                }
                Operation::DeleteSheet { sheet_id } => {
                    let old_after = self
                        .grid
                        .sheet_id_to_index(sheet_id)
                        .and_then(|i| Some(*self.sheet_ids().get(i + 1)?));
                    let deleted_sheet = self.grid.remove_sheet(sheet_id);
                    if let Some(sheet) = deleted_sheet {
                        summary.sheet_list_modified = true;
                        rev_ops.push(Operation::AddSheet {
                            sheet,
                            to_before: old_after,
                        });
                    }
                }

                Operation::ReorderSheet { target, to_before } => {
                    // TODO: This should probably use fractional indexing to be
                    // more robust. Fortunately the order of sheets is not too
                    // high-stakes.
                    //
                    // Right now, if `to_before` doesn't exist, the operation
                    // just does nothing.
                    let old_position = self.sheet_ids().iter().position(|&id| id == target);
                    let new_position = match to_before {
                        Some(to_before) => self.sheet_ids().iter().position(|&id| id == to_before),
                        None => Some(self.sheet_ids().len()),
                    };
                    if let (Some(old), Some(new)) = (old_position, new_position) {
                        summary.sheet_list_modified = true;
                        let old_after = self.sheet_ids().get(old + 1).copied();
                        self.grid.move_sheet(target, new);
                        rev_ops.push(Operation::ReorderSheet {
                            target,
                            to_before: old_after,
                        });
                    }
                }

                Operation::RenameSheet { sheet_id, name } => {
                    let sheet = self.grid.sheet_mut_from_id(sheet_id);
                    let old_name = sheet.name.clone();
                    sheet.set_name(name);
                    rev_ops.push(Operation::RenameSheet {
                        sheet_id,
                        name: old_name,
                    });
                    summary.sheet_list_modified = true;
                }
            }
        }
        for dirty_sheet in sheets_with_changed_bounds {
            self.grid
                .sheet_mut_from_id(dirty_sheet)
                .recalculate_bounds();
        }
        rev_ops.reverse();

        let reverse_transaction = Transaction {
            ops: rev_ops,
            cursor: transaction.cursor,
        };

        (reverse_transaction, summary)
    }
}

#[derive(Serialize, Deserialize, Debug, Clone)]
pub struct Transaction {
    ops: Vec<Operation>,
    cursor: Option<String>,
}

#[derive(Serialize, Deserialize, Debug, Clone)]
pub enum Operation {
    SetCell {
        cell_ref: CellRef,
        value: CellValue,
    },
    SetCells {
        sheet_id: SheetId,
        columns: Vec<ColumnId>,
        rows: Vec<RowId>,
        values: Array,
    },

    AddSheet {
        sheet: Sheet,
        to_before: Option<SheetId>,
    },
    DeleteSheet {
        sheet_id: SheetId,
    },

    ReorderSheet {
        target: SheetId,
        to_before: Option<SheetId>,
    },

    RenameSheet {
        sheet_id: SheetId,
        name: String,
    },
}
impl Operation {
    pub fn sheet_with_changed_bounds(&self) -> Option<SheetId> {
        match self {
            Operation::SetCell { cell_ref, .. } => Some(cell_ref.sheet),
            Operation::SetCells { sheet_id, .. } => Some(*sheet_id),

            Operation::AddSheet { .. } => None,
            Operation::DeleteSheet { .. } => None,

            Operation::ReorderSheet { .. } => None,

            Operation::RenameSheet { .. } => None,
        }
    }
}

#[derive(Serialize, Deserialize, Debug, Default, Clone, PartialEq, Eq)]
#[cfg_attr(feature = "js", derive(ts_rs::TS))]
pub struct TransactionSummary {
    /// Cell and text formatting regions modified.
    pub cell_regions_modified: Vec<(SheetId, Rect)>,
    /// Sheets where any fills have been modified.
    pub fill_sheets_modified: Vec<SheetId>,
    /// Sheets where any borders have been modified.
    pub border_sheets_modified: Vec<SheetId>,

    /// Locations of code cells that were modified. They may no longer exist.
    pub code_cells_modified: Vec<(SheetId, Pos)>,

    /// Sheet metadata or order was modified.
    pub sheet_list_modified: bool,

    /// Cursor location for undo/redo operation
    pub cursor: Option<String>,
}

#[cfg(test)]
mod tests {
    use super::*;

    #[test]
    fn test_set_cell_undo_redo() {
        let mut g = GridController::new();
        let sheet_id = g.grid.sheets()[0].id;
        let pos = Pos { x: 3, y: 6 };
        let get_the_cell =
            |g: &GridController| g.sheet(sheet_id).get_cell_value(pos).unwrap_or_default();
        let expected_summary = Some(TransactionSummary {
            cell_regions_modified: vec![(sheet_id, Rect::single_pos(pos))],
            ..Default::default()
        });

        assert_eq!(get_the_cell(&g), CellValue::Blank);
        g.set_cell_value(sheet_id, pos, "a".into(), None);
        assert_eq!(get_the_cell(&g), "a".into());
        g.set_cell_value(sheet_id, pos, "b".into(), None);
        assert_eq!(get_the_cell(&g), "b".into());
        assert!(g.undo(None) == expected_summary);
        assert_eq!(get_the_cell(&g), "a".into());
        assert!(g.redo(None) == expected_summary);
        assert_eq!(get_the_cell(&g), "b".into());
        assert!(g.undo(None) == expected_summary);
        assert_eq!(get_the_cell(&g), "a".into());
        assert!(g.undo(None) == expected_summary);
        assert_eq!(get_the_cell(&g), CellValue::Blank);
        assert!(g.undo(None).is_none());
        assert_eq!(get_the_cell(&g), CellValue::Blank);
        assert!(g.redo(None) == expected_summary);
        assert_eq!(get_the_cell(&g), "a".into());
        assert!(g.redo(None) == expected_summary);
        assert_eq!(get_the_cell(&g), "b".into());
        assert!(g.redo(None).is_none());
        assert_eq!(get_the_cell(&g), "b".into());
    }

    #[test]
    fn test_add_delete_reorder_sheets() {
        let mut g = GridController::new();
        g.add_sheet(None, None);
        g.add_sheet(None, None);
        let old_sheet_ids = g.sheet_ids();
        let s1 = old_sheet_ids[0];
        let s2 = old_sheet_ids[1];
        let s3 = old_sheet_ids[2];

        let mut test_reorder = |a, b, expected: [SheetId; 3]| {
            g.move_sheet(a, b, None);
            assert_eq!(expected.to_vec(), g.sheet_ids());
            g.undo(None);
            assert_eq!(old_sheet_ids, g.sheet_ids());
        };

        test_reorder(s1, Some(s2), [s1, s2, s3]);
        test_reorder(s1, Some(s3), [s2, s1, s3]);
        test_reorder(s1, None, [s2, s3, s1]);
        test_reorder(s2, Some(s1), [s2, s1, s3]);
        test_reorder(s2, Some(s3), [s1, s2, s3]);
        test_reorder(s2, None, [s1, s3, s2]);
        test_reorder(s3, Some(s1), [s3, s1, s2]);
        test_reorder(s3, Some(s2), [s1, s3, s2]);
        test_reorder(s3, None, [s1, s2, s3]);

        let mut test_delete = |a, expected: [SheetId; 2]| {
            g.delete_sheet(a, None);
            assert_eq!(expected.to_vec(), g.sheet_ids());
            g.undo(None);
            assert_eq!(old_sheet_ids, g.sheet_ids());
        };

        test_delete(s1, [s2, s3]);
        test_delete(s2, [s1, s3]);
        test_delete(s3, [s1, s2]);
    }

    #[test]
<<<<<<< HEAD
    fn test_duplicate_sheet() {
        let mut g = GridController::new();
        let old_sheet_ids = g.sheet_ids();
        let s1 = old_sheet_ids[0];

        g.set_sheet_name(s1, String::from("Nice Name"));
        g.duplicate_sheet(s1, None);
        let sheet_ids = g.sheet_ids();
        let s2 = sheet_ids[1];

        let sheet1 = g.sheet(s1);
        let sheet2 = g.sheet(s2);

        assert_eq!(sheet2.name, format!("{} Copy", sheet1.name));
=======
    fn test_render_fill() {
        let mut g = GridController::new();
        let sheet_id = g.sheet_ids()[0];
        g.grid.set_cell_fill_color(
            &sheet_id,
            &Rect {
                min: Pos { x: 1, y: 1 },
                max: Pos { x: 10, y: 10 },
            },
            "blue".to_string(),
        );
        g.grid.set_cell_fill_color(
            &sheet_id,
            &Rect {
                min: Pos { x: 1, y: 15 },
                max: Pos { x: 10, y: 20 },
            },
            "blue".to_string(),
        );
        g.grid.set_cell_fill_color(
            &sheet_id,
            &Rect {
                min: Pos { x: 1, y: 10 },
                max: Pos { x: 10, y: 15 },
            },
            "blue".to_string(),
        );
        let render_fills = g.sheet(sheet_id).get_render_fills(Rect {
            min: Pos { x: -100, y: -100 },
            max: Pos { x: 100, y: 100 },
        });
        assert_eq!(10, render_fills.len())
>>>>>>> d95271eb
    }
}<|MERGE_RESOLUTION|>--- conflicted
+++ resolved
@@ -3,10 +3,7 @@
 #[cfg(feature = "js")]
 use wasm_bindgen::prelude::*;
 
-use crate::{
-    grid::{CellRef, ColumnId, Grid, RowId, Sheet, SheetId},
-    Array, CellValue, Pos, Rect,
-};
+use crate::{grid::*, Array, CellValue, Pos, Rect};
 
 #[derive(Debug, Default, Clone)]
 #[cfg_attr(feature = "js", wasm_bindgen)]
@@ -543,7 +540,6 @@
     }
 
     #[test]
-<<<<<<< HEAD
     fn test_duplicate_sheet() {
         let mut g = GridController::new();
         let old_sheet_ids = g.sheet_ids();
@@ -558,39 +554,39 @@
         let sheet2 = g.sheet(s2);
 
         assert_eq!(sheet2.name, format!("{} Copy", sheet1.name));
-=======
-    fn test_render_fill() {
-        let mut g = GridController::new();
-        let sheet_id = g.sheet_ids()[0];
-        g.grid.set_cell_fill_color(
-            &sheet_id,
-            &Rect {
-                min: Pos { x: 1, y: 1 },
-                max: Pos { x: 10, y: 10 },
-            },
-            "blue".to_string(),
-        );
-        g.grid.set_cell_fill_color(
-            &sheet_id,
-            &Rect {
-                min: Pos { x: 1, y: 15 },
-                max: Pos { x: 10, y: 20 },
-            },
-            "blue".to_string(),
-        );
-        g.grid.set_cell_fill_color(
-            &sheet_id,
-            &Rect {
-                min: Pos { x: 1, y: 10 },
-                max: Pos { x: 10, y: 15 },
-            },
-            "blue".to_string(),
-        );
-        let render_fills = g.sheet(sheet_id).get_render_fills(Rect {
-            min: Pos { x: -100, y: -100 },
-            max: Pos { x: 100, y: 100 },
-        });
-        assert_eq!(10, render_fills.len())
->>>>>>> d95271eb
-    }
+    }
+
+    // fn test_render_fill() {
+    //     let mut g = GridController::new();
+    //     let sheet_id = g.sheet_ids()[0];
+    //     g.grid.set_cell_fill_color(
+    //         &sheet_id,
+    //         &Rect {
+    //             min: Pos { x: 1, y: 1 },
+    //             max: Pos { x: 10, y: 10 },
+    //         },
+    //         "blue".to_string(),
+    //     );
+    //     g.grid.set_cell_fill_color(
+    //         &sheet_id,
+    //         &Rect {
+    //             min: Pos { x: 1, y: 15 },
+    //             max: Pos { x: 10, y: 20 },
+    //         },
+    //         "blue".to_string(),
+    //     );
+    //     g.grid.set_cell_fill_color(
+    //         &sheet_id,
+    //         &Rect {
+    //             min: Pos { x: 1, y: 10 },
+    //             max: Pos { x: 10, y: 15 },
+    //         },
+    //         "blue".to_string(),
+    //     );
+    //     let render_fills = g.sheet(sheet_id).get_render_fills(Rect {
+    //         min: Pos { x: -100, y: -100 },
+    //         max: Pos { x: 100, y: 100 },
+    //     });
+    //     assert_eq!(10, render_fills.len())
+    // }
 }