#[cfg(feature = "js")]
use wasm_bindgen::prelude::*;

use crate::{computation::TransactionInProgress, grid::Grid};

use self::{dependencies::Dependencies, transactions::Transaction};

pub mod auto_complete;
pub mod borders;
pub mod cells;
pub mod clipboard;
pub mod dependencies;
pub mod export;
pub mod formatting;
pub mod formula;
pub mod import;
pub mod operation;
pub mod operations;
pub mod sheet_offsets;
pub mod sheets;
<<<<<<< HEAD
pub mod spills;
=======
pub mod thumbnail;
>>>>>>> 565c62e3
pub mod transaction_summary;
pub mod transaction_types;
pub mod transactions;
pub mod update_code_cell_value;

#[derive(Debug, Default, Clone)]
#[cfg_attr(feature = "js", wasm_bindgen)]
pub struct GridController {
    grid: Grid,

    dependencies: Dependencies,
    transaction_in_progress: Option<TransactionInProgress>,

    undo_stack: Vec<Transaction>,
    redo_stack: Vec<Transaction>,
}

impl GridController {
    pub fn new() -> Self {
        Self::from_grid(Grid::new())
    }
    pub fn from_grid(grid: Grid) -> Self {
        let dependencies = Dependencies::new(&grid);
        GridController {
            grid,
            dependencies,
            transaction_in_progress: None,
            undo_stack: vec![],
            redo_stack: vec![],
        }
    }
    pub fn grid(&self) -> &Grid {
        &self.grid
    }
    pub fn grid_mut(&mut self) -> &mut Grid {
        &mut self.grid
    }
}

#[cfg(test)]
impl GridController {
    pub fn get_transaction_in_progress(&self) -> Option<&TransactionInProgress> {
        self.transaction_in_progress.as_ref()
    }
}<|MERGE_RESOLUTION|>--- conflicted
+++ resolved
@@ -18,11 +18,8 @@
 pub mod operations;
 pub mod sheet_offsets;
 pub mod sheets;
-<<<<<<< HEAD
 pub mod spills;
-=======
 pub mod thumbnail;
->>>>>>> 565c62e3
 pub mod transaction_summary;
 pub mod transaction_types;
 pub mod transactions;
