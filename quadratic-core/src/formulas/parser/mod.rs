//! Parser that turns a flat list of tokens directly into an AST.

use itertools::Itertools;

#[macro_use]
mod macros;
pub mod rules;

use super::*;
use lexer::Token;
use rules::SyntaxRule;

pub fn parse_formula(source: &str, pos: Pos) -> FormulaResult<ast::Formula> {
    Ok(Formula {
        ast: parse_exactly_one(source, pos, rules::Expression)?,
    })
}

<<<<<<< HEAD
fn parse_exactly_one<R: SyntaxRule>(source: &str, pos: Pos, rule: R) -> FormulaResult<R::Output> {
    let tokens = lexer::tokenize(source).collect_vec();
    let mut p = Parser::new(source, &tokens, pos);
    match p.parse(rule) {
        Ok(_) if p.next().is_some() => p.expected("end of formula"),
        result => result,
    }
=======
fn parse_exactly_one<R: SyntaxRule>(source: &str, loc: Pos, rule: R) -> FormulaResult<R::Output> {
    let tokens = lexer::tokenize(source)
        .filter(|t| !t.inner.is_skip())
        .collect_vec();
    let mut p = Parser::new(source, &tokens, loc);
    p.parse(rule).and_then(|output| p.ok_if_not_eof(output))
>>>>>>> 532be9c3
}

pub fn find_cell_references(source: &str, pos: Pos) -> Vec<Spanned<RangeRef>> {
    let mut ret = vec![];

    let tokens = lexer::tokenize(source)
        .filter(|t| !t.inner.is_skip())
        .collect_vec();
    let mut p = Parser::new(source, &tokens, pos);

    while !p.is_done() {
        if let Some(Ok(cell_ref)) = p.try_parse(rules::CellRangeReference) {
            ret.push(cell_ref);
        } else {
            p.next();
        }
    }

    ret
}

/// Token parser used to assemble an AST.
#[derive(Debug, Copy, Clone)]
pub struct Parser<'a> {
    /// Source string.
    source_str: &'a str,
    /// Tokens to feed.
    tokens: &'a [Spanned<Token>],
    /// Index of the "current" token (None = before start).
    pub cursor: Option<usize>,

    /// Coordinates of the cell where this formula was entered.
    pub pos: Pos,
}
impl<'a> Parser<'a> {
    /// Constructs a parser for a file.
    pub fn new(source_str: &'a str, tokens: &'a [Spanned<Token>], pos: Pos) -> Self {
        let mut ret = Self {
            source_str,
            tokens,
            cursor: None,

            pos,
        };

        // Skip leading `=`
        ret.next();
        if ret.token_str() != "=" {
            // Oops, no leading `=` so go back
            ret.cursor = None;
        }
        ret
    }

    /// Returns the token at the cursor.
    pub fn current(self) -> Option<Token> {
        Some(self.tokens.get(self.cursor?)?.inner)
    }
    /// Returns the span of the current token. If there is no current token,
    /// returns an empty span at the begining or end of the input appropriately.
    pub fn span(&self) -> Span {
        if let Some(idx) = self.cursor {
            if let Some(token) = self.tokens.get(idx) {
                // This is a token in the middle of the region.
                token.span
            } else {
                // This is the end of the region; return an empty span at the
                // end of the region.
                Span::empty(self.source_str.len())
            }
        } else {
            // This is the beginning of the region; return an empty span at the
            // beginning of the region.
            Span::empty(0)
        }
    }
    /// Returns the source string of the curent token. If there is no current
    /// token, returns an empty string.
    pub fn token_str(&self) -> &'a str {
        let Span { start, end } = self.span();
        &self.source_str[start..end]
    }

    /// Moves the cursor forward without skipping whitespace/comments and then
    /// returns the token at the cursor.
    pub fn next_noskip(&mut self) -> Option<Token> {
        // Add 1 or set to zero.
        self.cursor = Some(self.cursor.map(|idx| idx + 1).unwrap_or(0));
        self.current()
    }
    /// Moves the cursor back without skipping whitespace/comments and then
    /// returns the token at the cursor.
    pub fn prev_noskip(&mut self) -> Option<Token> {
        // Subtract 1 if possible.
        self.cursor = self.cursor.and_then(|idx| idx.checked_sub(1));
        self.current()
    }
    /// Returns whether the current token would normally be skipped.
    pub fn is_skip(self) -> bool {
        if let Some(t) = self.current() {
            t.is_skip()
        } else {
            false
        }
    }
    /// Returns whether the end of the input has been reached.
    pub fn is_done(self) -> bool {
        self.cursor.is_some() && self.current().is_none()
    }

    /// Moves the cursor forward and then returns the token at the cursor.
    pub fn next(&mut self) -> Option<Token> {
        loop {
            self.next_noskip();
            if !self.is_skip() {
                return self.current();
            }
        }
    }
    /// Moves the cursor back and then returns the token at the cursor.
    pub fn prev(&mut self) -> Option<Token> {
        loop {
            self.prev_noskip();
            if !self.is_skip() {
                return self.current();
            }
        }
    }

    /// Returns the token after the one at the cursor, without mutably moving
    /// the cursor.
    pub fn peek_next(self) -> Option<Token> {
        let mut tmp = self;
        tmp.next()
    }

    /// Returns the span of the token after the one at the cursor, without
    /// mutably moving the cursor.
    pub fn peek_next_span(self) -> Span {
        let mut tmp = self;
        tmp.next();
        tmp.span()
    }

    /// Attempts to apply a syntax rule starting at the cursor, returning an
    /// error if it fails. This should only be used when this syntax rule
    /// represents the only valid parse; if there are other options,
    /// `try_parse()` is preferred.
    pub fn parse<R: SyntaxRule>(&mut self, rule: R) -> FormulaResult<R::Output> {
        self.try_parse(&rule).unwrap_or_else(|| self.expected(rule))
    }
    /// Applies a syntax rule starting at the cursor, returning `None` if the
    /// syntax rule definitely doesn't match (i.e., its `might_match()`
    /// implementation returned false).
    pub fn try_parse<R: SyntaxRule>(&mut self, rule: R) -> Option<FormulaResult<R::Output>> {
        rule.prefix_matches(*self).then(|| {
            let old_state = *self; // Save state.
            let ret = rule.consume_match(self);
            if ret.is_err() {
                // Restore prior state on failure.
                *self = old_state;
            }
            ret
        })
    }

    /// Returns an error describing that `expected` was expected.
    pub fn expected<T>(self, expected: impl ToString) -> FormulaResult<T> {
        // TODO: when #[feature(never_type)] stabalizes, use that here and
        // return FormulaResult<!>.
        Err(self.expected_err(expected))
    }
    /// Returns an error describing that EOF was expected.
    pub fn ok_if_not_eof<T>(mut self, or_else: T) -> FormulaResult<T> {
        if let Some(tok) = self.next() {
            Err(FormulaErrorMsg::Unexpected(tok.to_string().into()).with_span(self.span()))
        } else {
            Ok(or_else)
        }
    }
    /// Returns an error describing that `expected` was expected.
    pub fn expected_err(mut self, expected: impl ToString) -> FormulaError {
        self.next();
        FormulaErrorMsg::Expected {
            expected: expected.to_string().into(),
            got: None,
        }
        .with_span(self.span())
    }
}<|MERGE_RESOLUTION|>--- conflicted
+++ resolved
@@ -16,22 +16,10 @@
     })
 }
 
-<<<<<<< HEAD
 fn parse_exactly_one<R: SyntaxRule>(source: &str, pos: Pos, rule: R) -> FormulaResult<R::Output> {
     let tokens = lexer::tokenize(source).collect_vec();
     let mut p = Parser::new(source, &tokens, pos);
-    match p.parse(rule) {
-        Ok(_) if p.next().is_some() => p.expected("end of formula"),
-        result => result,
-    }
-=======
-fn parse_exactly_one<R: SyntaxRule>(source: &str, loc: Pos, rule: R) -> FormulaResult<R::Output> {
-    let tokens = lexer::tokenize(source)
-        .filter(|t| !t.inner.is_skip())
-        .collect_vec();
-    let mut p = Parser::new(source, &tokens, loc);
     p.parse(rule).and_then(|output| p.ok_if_not_eof(output))
->>>>>>> 532be9c3
 }
 
 pub fn find_cell_references(source: &str, pos: Pos) -> Vec<Spanned<RangeRef>> {
