--- conflicted
+++ resolved
@@ -121,7 +121,6 @@
 
         assert_eq!(
             "17",
-<<<<<<< HEAD
             eval_to_string(g, "AVERAGE({\"_\", \"a\"}, 12, -3.5, 42.5)"),
         );
         assert_eq!("5.5", eval_to_string(g, "AVERAGE(1..10)"));
@@ -179,9 +178,6 @@
                 got: (1, 11)
             },
             eval_to_err(g, "AVERAGEIF(3, \"<=5\", 0..10)").msg,
-=======
-            eval_to_string(&mut g, "AVERAGE({\"_\", \"a\"}, 12, -3.5, 42.5)"),
->>>>>>> fa7387bc
         );
     }
 
@@ -254,11 +250,8 @@
     #[test]
     fn test_countblank() {
         let g = &mut BlankGrid;
-<<<<<<< HEAD
         assert_eq!("1", eval_to_string(g, "COUNTBLANK(\"\", \"a\", 0, 1)"));
-=======
         assert_eq!("2", eval_to_string(g, "COUNTBLANK(B3, \"\", \"a\", 0, 1)"));
->>>>>>> fa7387bc
     }
 
     #[test]
