use super::*;

pub const CATEGORY: FormulaFunctionCategory = FormulaFunctionCategory {
    include_in_docs: true,
    include_in_completions: true,
    name: "Statistics functions",
    docs: "",
    get_functions,
};

fn get_functions() -> Vec<FormulaFunction> {
    vec![
        formula_fn!(
            /// Returns the arithmetic mean of all values.
            #[examples("AVERAGE(A1:A6)", "AVERAGE(A1, A3, A5, B1:B6)")]
            fn AVERAGE(span: Span, numbers: (Iter<f64>)) {
                util::average(span, numbers)
            }
        ),
        formula_fn!(
            /// Evaluates each value based on some criteria, and then computes
            /// the arithmetic mean of the ones that meet those criteria. If
            /// `range_to_average` is given, then values in `range_to_average`
            /// are averaged instead wherever the corresponding value in
            /// `range_to_evaluate` meets the criteria.
            #[doc = see_docs_for_more_about_criteria!()]
            #[examples(
                "AVERAGEIF(A1:A10, \"2\")",
                "AVERAGEIF(A1:A10, \">0\")",
                "AVERAGEIF(A1:A10, \"<>INVALID\", B1:B10)"
            )]
            #[pure_zip_map]
            fn AVERAGEIF(
                span: Span,
                eval_range: (Spanned<Array>),
                [criteria]: (Spanned<BasicValue>),
                numbers_range: (Option<Spanned<Array>>),
            ) {
                let criteria = Criterion::try_from(*criteria)?;
                let numbers =
                    criteria.iter_matching_coerced::<f64>(eval_range, numbers_range.as_ref())?;
                util::average(span, numbers)
            }
        ),
        formula_fn!(
            /// Returns the number of numeric values.
            #[examples("COUNT(A1:C42, E17)", "SUM(A1:A10) / COUNT(A1:A10)")]
            fn COUNT(numbers: (Iter<f64>)) {
                // Ignore error values.
                numbers.filter(|x| x.is_ok()).count() as f64
            }
        ),
        formula_fn!(
            /// Evaluates each value based on some criteria, and then counts
            /// how many values meet those criteria.
            #[doc = see_docs_for_more_about_criteria!()]
            #[examples(
                "COUNTIF(A1:A10, \"2\")",
                "COUNTIF(A1:A10, \">0\")",
                "COUNTIF(A1:A10, \"<>INVALID\")"
            )]
            #[pure_zip_map]
            fn COUNTIF(range: (Spanned<Array>), [criteria]: (Spanned<BasicValue>)) {
                let criteria = Criterion::try_from(*criteria)?;
                // Ignore error values.
                let count = criteria.iter_matching(range, None)?.count();
                count as f64
            }
        ),
        formula_fn!(
            /// Counts how many values in the range are empty. Cells with
            /// formula or code output of an empty string are also counted.
            #[examples("COUNTBLANK(A1:A10)")]
            fn COUNTBLANK(range: (Iter<BasicValue>)) {
                // Do not count error values.
                range
                    .filter_map(|v| v.ok())
                    .filter(|v| v.is_blank_or_empty_string())
                    .count() as f64
            }
        ),
        formula_fn!(
            /// Returns the smallest value.
            /// Returns +∞ if given no values.
            #[examples("MIN(A1:A6)", "MIN(0, A1:A6)")]
            fn MIN(numbers: (Iter<f64>)) {
                numbers.try_fold(f64::INFINITY, |a, b| Ok(f64::min(a, b?)))
            }
        ),
        formula_fn!(
            /// Returns the largest value.
            /// Returns -∞ if given no values.
            #[examples("MAX(A1:A6)", "MAX(0, A1:A6)")]
            fn MAX(numbers: (Iter<f64>)) {
                numbers.try_fold(-f64::INFINITY, |a, b| Ok(f64::max(a, b?)))
            }
        ),
    ]
}

#[cfg(test)]
mod tests {
    use crate::formulas::tests::*;

    #[test]
    fn test_formula_average() {
        let form = parse_formula("AVERAGE(3, B1:D3)", pos![nAn1]).unwrap();

        let g = &mut FnGrid(|pos| {
            if (1..=3).contains(&pos.x) && (1..=3).contains(&pos.y) {
                Some((pos.x * 3 + pos.y).to_string()) // 4 .. 12
            } else {
                panic!("cell {pos} shouldn't be accessed")
            }
        });

        assert_eq!(
            "7.5".to_string(),
            form.eval_blocking(g, pos![nAn1]).unwrap().to_string(),
        );

        assert_eq!(
            "17",
            eval_to_string(g, "AVERAGE({\"_\", \"a\"}, 12, -3.5, 42.5)"),
        );
        assert_eq!("5.5", eval_to_string(g, "AVERAGE(1..10)"));
        assert_eq!("5", eval_to_string(g, "AVERAGE(0..10)"));

        // Test that null arguments count as zero.
        assert_eq!("1", eval_to_string(g, "AVERAGE(3,,)"));
        assert_eq!("1", eval_to_string(g, "AVERAGE(,3,)"));
        assert_eq!("1", eval_to_string(g, "AVERAGE(,,3)"));
        assert_eq!("0", eval_to_string(g, "AVERAGE(,)"));

        // Test with no arguments
        assert_eq!(
            FormulaErrorMsg::DivideByZero,
            eval_to_err(g, "AVERAGE()").msg,
        );
    }

    #[test]
    fn test_averageif() {
        let g = &mut NoGrid;

        assert_eq!("2.5", eval_to_string(g, "AVERAGEIF(0..10, \"<=5\")"));
        assert_eq!("2.5", eval_to_string(g, "AVERAGEIF(0..10, \"<=5\")"));

        // Blank values are treated as zeros when summing, but *not* when
        // evaluating conditions.
        let g = &mut FnGrid(|pos| (pos.y >= 0).then(|| pos.y));
        assert_eq!("2.5", eval_to_string(g, "AVERAGEIF(Bn5:B10, \"<=5\")"));
        let g = &mut BlankGrid;
        assert_eq!(
            "7.5",
            eval_to_string(g, "AVERAGEIF({0, 0, 0}, \"<=5\", {5, 10, B3})"),
        );

        // Error on range size mismatch.
        assert_eq!(
            FormulaErrorMsg::ExactArraySizeMismatch {
<<<<<<< HEAD
                expected: ArraySize { w: 1, h: 11 },
                got: ArraySize { w: 2, h: 1 },
=======
                expected: (1, 11),
                got: (2, 1)
>>>>>>> 92f69038
            },
            eval_to_err(g, "AVERAGEIF(0..10, \"<=5\", {A1, A2})").msg,
        );
        // ... even if one of the arguments is just a single value.
        assert_eq!(
            FormulaErrorMsg::ExactArraySizeMismatch {
<<<<<<< HEAD
                expected: ArraySize { w: 1, h: 11 },
                got: ArraySize { w: 1, h: 1 },
=======
                expected: (1, 11),
                got: (1, 1)
>>>>>>> 92f69038
            },
            eval_to_err(g, "AVERAGEIF(0..10, \"<=5\", 3)").msg,
        );
        assert_eq!(
            FormulaErrorMsg::ExactArraySizeMismatch {
<<<<<<< HEAD
                expected: ArraySize { w: 1, h: 1 },
                got: ArraySize { w: 1, h: 11 },
=======
                expected: (1, 1),
                got: (1, 11)
>>>>>>> 92f69038
            },
            eval_to_err(g, "AVERAGEIF(3, \"<=5\", 0..10)").msg,
        );
    }

    #[test]
    fn test_count() {
        let g = &mut NoGrid;
        assert_eq!("0", eval_to_string(g, "COUNT()"));
        assert_eq!(
            "3",
            eval_to_string(g, "COUNT(\"_\", \"a\", 12, -3.5, 42.5)"),
        );
        assert_eq!("1", eval_to_string(g, "COUNT(2)"));
        assert_eq!("10", eval_to_string(g, "COUNT(1..10)"));
        assert_eq!("11", eval_to_string(g, "COUNT(0..10)"));
    }

    #[test]
    fn test_countif() {
        let g = &mut BlankGrid;
        assert_eq!("6", eval_to_string(g, "COUNTIF(0..10, \"<=5\")"));
        assert_eq!("6", eval_to_string(g, "COUNTIF(0..10, \"<=5\")"));

        // Test that blank cells are ignored
        let g = &mut FnGrid(|pos| (pos.y >= 0).then(|| pos.y));
        assert_eq!("6", eval_to_string(g, "COUNTIF(Bn5:B10, \"<=5\")"))
    }

    #[test]
    fn test_countblank() {
        let g = &mut BlankGrid;
        assert_eq!("1", eval_to_string(g, "COUNTBLANK(\"\", \"a\", 0, 1)"));
<<<<<<< HEAD
=======
        assert_eq!("2", eval_to_string(g, "COUNTBLANK(B3, \"\", \"a\", 0, 1)"));
>>>>>>> 92f69038
    }

    #[test]
    fn test_min() {
        let g = &mut NoGrid;
        assert_eq!("1", eval_to_string(g, "MIN(1, 3, 2)"));
    }

    #[test]
    fn test_max() {
        let g = &mut NoGrid;
        assert_eq!("3", eval_to_string(g, "MAX(1, 3, 2)"));
    }
}<|MERGE_RESOLUTION|>--- conflicted
+++ resolved
@@ -159,38 +159,23 @@
         // Error on range size mismatch.
         assert_eq!(
             FormulaErrorMsg::ExactArraySizeMismatch {
-<<<<<<< HEAD
                 expected: ArraySize { w: 1, h: 11 },
                 got: ArraySize { w: 2, h: 1 },
-=======
-                expected: (1, 11),
-                got: (2, 1)
->>>>>>> 92f69038
             },
             eval_to_err(g, "AVERAGEIF(0..10, \"<=5\", {A1, A2})").msg,
         );
         // ... even if one of the arguments is just a single value.
         assert_eq!(
             FormulaErrorMsg::ExactArraySizeMismatch {
-<<<<<<< HEAD
                 expected: ArraySize { w: 1, h: 11 },
                 got: ArraySize { w: 1, h: 1 },
-=======
-                expected: (1, 11),
-                got: (1, 1)
->>>>>>> 92f69038
             },
             eval_to_err(g, "AVERAGEIF(0..10, \"<=5\", 3)").msg,
         );
         assert_eq!(
             FormulaErrorMsg::ExactArraySizeMismatch {
-<<<<<<< HEAD
                 expected: ArraySize { w: 1, h: 1 },
                 got: ArraySize { w: 1, h: 11 },
-=======
-                expected: (1, 1),
-                got: (1, 11)
->>>>>>> 92f69038
             },
             eval_to_err(g, "AVERAGEIF(3, \"<=5\", 0..10)").msg,
         );
@@ -224,10 +209,7 @@
     fn test_countblank() {
         let g = &mut BlankGrid;
         assert_eq!("1", eval_to_string(g, "COUNTBLANK(\"\", \"a\", 0, 1)"));
-<<<<<<< HEAD
-=======
         assert_eq!("2", eval_to_string(g, "COUNTBLANK(B3, \"\", \"a\", 0, 1)"));
->>>>>>> 92f69038
     }
 
     #[test]
