--- conflicted
+++ resolved
@@ -13,16 +13,6 @@
 fn get_functions() -> Vec<FormulaFunction> {
     vec![
         // Comparison operators
-<<<<<<< HEAD
-        formula_fn!(#[operator] #[pure_zip_map] fn "="([a]: CellValue, [b]: CellValue) { a.eq(b)? }),
-        formula_fn!(#[operator] #[pure_zip_map] fn "=="([a]: CellValue, [b]: CellValue) { a.eq(b)? }),
-        formula_fn!(#[operator] #[pure_zip_map] fn "<>"([a]: CellValue, [b]: CellValue) { !a.eq(b)? }),
-        formula_fn!(#[operator] #[pure_zip_map] fn "!="([a]: CellValue, [b]: CellValue) { !a.eq(b)? }),
-        formula_fn!(#[operator] #[pure_zip_map] fn "<"([a]: CellValue, [b]: CellValue) { a.lt(b)? }),
-        formula_fn!(#[operator] #[pure_zip_map] fn ">"([a]: CellValue, [b]: CellValue) { a.gt(b)? }),
-        formula_fn!(#[operator] #[pure_zip_map] fn "<="([a]: CellValue, [b]: CellValue) { a.lte(b)? }),
-        formula_fn!(#[operator] #[pure_zip_map] fn ">="([a]: CellValue, [b]: CellValue) { a.gte(b)? }),
-=======
         formula_fn!(#[operator] #[zip_map] fn "="([a]: CellValue, [b]: CellValue) { a.eq(b)? }),
         formula_fn!(#[operator] #[zip_map] fn "=="([a]: CellValue, [b]: CellValue) { a.eq(b)? }),
         formula_fn!(#[operator] #[zip_map] fn "<>"([a]: CellValue, [b]: CellValue) { !a.eq(b)? }),
@@ -31,7 +21,6 @@
         formula_fn!(#[operator] #[zip_map] fn ">"([a]: CellValue, [b]: CellValue) { a.gt(b)? }),
         formula_fn!(#[operator] #[zip_map] fn "<="([a]: CellValue, [b]: CellValue) { a.lte(b)? }),
         formula_fn!(#[operator] #[zip_map] fn ">="([a]: CellValue, [b]: CellValue) { a.gte(b)? }),
->>>>>>> 07df3ada
         // Mathematical operators
         formula_fn!(
             #[operator]
