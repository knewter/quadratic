use super::*;

pub const CATEGORY: FormulaFunctionCategory = FormulaFunctionCategory {
    include_in_docs: false,
    include_in_completions: false,
    name: "Operators",
    docs: "",
    get_functions,
};

fn get_functions() -> Vec<FormulaFunction> {
    vec![
        // Comparison operators
        formula_fn!(#[operator] #[pure_zip_map] fn "="([a]: _, [b]: _) { a.eq(b)? }),
        formula_fn!(#[operator] #[pure_zip_map] fn "=="([a]: _, [b]: _) { a.eq(b)? }),
        formula_fn!(#[operator] #[pure_zip_map] fn "<>"([a]: _, [b]: _) { !a.eq(b)? }),
        formula_fn!(#[operator] #[pure_zip_map] fn "!="([a]: _, [b]: _) { !a.eq(b)? }),
        formula_fn!(#[operator] #[pure_zip_map] fn "<"([a]: _, [b]: _) { a.lt(b)? }),
        formula_fn!(#[operator] #[pure_zip_map] fn ">"([a]: _, [b]: _) { a.gt(b)? }),
        formula_fn!(#[operator] #[pure_zip_map] fn "<="([a]: _, [b]: _) { a.lte(b)? }),
        formula_fn!(#[operator] #[pure_zip_map] fn ">="([a]: _, [b]: _) { a.gte(b)? }),
        // Mathematical operators
        formula_fn!(
            #[operator]
            #[pure_zip_map]
            fn "+"([a]: f64, [b]: (Option<f64>)) {
                a + b.unwrap_or(0.0)
            }
        ),
        formula_fn!(
            #[operator]
            #[pure_zip_map]
            fn "-"([a]: f64, [b]: (Option<f64>)) {
                match b {
                    Some(b) => a - b,
                    None => -a
                }
            }
        ),
        formula_fn!(
            #[operator]
            #[pure_zip_map]
            fn "*"([a]: f64, [b]: f64) {
                a * b
            }
        ),
        formula_fn!(
            #[operator]
            #[pure_zip_map]
            fn "/"(span: Span, [dividend]: f64, [divisor]: f64) {
                util::checked_div(span, dividend, divisor)
            }
        ),
        formula_fn!(
            #[operator]
            #[pure_zip_map]
            fn "^"([base]: f64, [exponent]: f64) {
                base.powf(exponent)
            }
        ),
<<<<<<< HEAD
        FormulaFunction::operator("*", |[a, b]| {
            Ok(Value::Number(a.to_number()? * b.to_number()?))
        }),
        FormulaFunction::operator("/", |[a, b]| {
            Ok(Value::Number(a.to_number()? / b.to_number()?))
        }),
        FormulaFunction::operator("^", |[a, b]| {
            Ok(Value::Number(a.to_number()?.powf(b.to_number()?)))
        }),
        FormulaFunction::operator("%", |[n]| Ok(Value::Number(n.to_number()? / 100.0))),
        FormulaFunction::operator("..", |[a, b]| {
            let span = Span::merge(&a, &b);
            let a = a.to_integer()?;
            let b = b.to_integer()?;
            if (a as f64 - b as f64).abs() > INTEGER_RANGE_LIMIT {
                return Err(FormulaErrorMsg::ArrayTooBig.with_span(span));
=======
        formula_fn!(
            #[operator]
            #[pure_zip_map]
            fn "%"([percentage]: f64) {
                percentage / 100.0
>>>>>>> 46f5c551
            }
        ),
        formula_fn!(
            #[operator]
            fn ".."(start: (Spanned<i64>), end: (Spanned<i64>)) {
                let span = Span::merge(start.span, end.span);
                let a = start.inner;
                let b = end.inner;
                let len = (a-b).abs() as u32 + 1;
                if len as f64 > crate::limits::INTEGER_RANGE_LIMIT {
                    return Err(FormulaErrorMsg::ArrayTooBig.with_span(span));
                }
                let range = if a < b { a..=b } else { b..=a };
                let width = 1;
                let height = len;
                Array::from_row_major_iter(width, height, range.map(BasicValue::from))?
            }
        ),
        // String operators
        formula_fn!(
            #[operator]
            #[pure_zip_map]
            fn "&"([a]: String, [b]: String) {
                a + &b
            }
        ),
    ]
}

#[cfg(test)]
mod tests {
    use crate::formulas::tests::*;

    #[test]
    fn test_formula_math_operators() {
        let g = &mut NoGrid;

        assert_eq!(
            (1 * -6 + -2 - 1 * (-3_i32).pow(2_u32.pow(3))).to_string(),
            eval_to_string(g, "1 * -6 + -2 - 1 * -3 ^ 2 ^ 3"),
        );
        assert_eq!((1.0 / 2.0).to_string(), eval_to_string(g, "1/2"));
        assert_eq!(FormulaErrorMsg::DivideByZero, eval_to_err(g, "1 / 0").msg);
        assert_eq!(FormulaErrorMsg::DivideByZero, eval_to_err(g, "0/ 0").msg);
    }

    #[test]
    fn test_formula_math_operators_on_empty_string() {
        // Empty string should coerce to zero

        let g = &mut FnGrid(|_| None);

        // Test addition
        assert_eq!("2", eval_to_string(g, "C6 + 2"));
        assert_eq!("2", eval_to_string(g, "2 + C6"));

        // Test multiplication
        assert_eq!("0", eval_to_string(g, "2 * C6"));
        assert_eq!("0", eval_to_string(g, "C6 * 2"));

        // TODO: uncomment this once we have a type system that understands
        // blank cells

        // // Test comparisons (very cursed)
        // assert_eq!("FALSE", eval_to_string(g, "1 < C6"));
        // assert_eq!("FALSE", eval_to_string(g, "0 < C6"));
        // assert_eq!("TRUE", eval_to_string(g, "0 <= C6"));
        // assert_eq!("TRUE", eval_to_string(g, "-1 < C6"));
        // assert_eq!("TRUE", eval_to_string(g, "0 = C6"));
        // assert_eq!("FALSE", eval_to_string(g, "1 = C6"));

        // Test string concatenation
        assert_eq!("apple", eval_to_string(g, "C6 & \"apple\" & D6"));
    }
}<|MERGE_RESOLUTION|>--- conflicted
+++ resolved
@@ -58,30 +58,11 @@
                 base.powf(exponent)
             }
         ),
-<<<<<<< HEAD
-        FormulaFunction::operator("*", |[a, b]| {
-            Ok(Value::Number(a.to_number()? * b.to_number()?))
-        }),
-        FormulaFunction::operator("/", |[a, b]| {
-            Ok(Value::Number(a.to_number()? / b.to_number()?))
-        }),
-        FormulaFunction::operator("^", |[a, b]| {
-            Ok(Value::Number(a.to_number()?.powf(b.to_number()?)))
-        }),
-        FormulaFunction::operator("%", |[n]| Ok(Value::Number(n.to_number()? / 100.0))),
-        FormulaFunction::operator("..", |[a, b]| {
-            let span = Span::merge(&a, &b);
-            let a = a.to_integer()?;
-            let b = b.to_integer()?;
-            if (a as f64 - b as f64).abs() > INTEGER_RANGE_LIMIT {
-                return Err(FormulaErrorMsg::ArrayTooBig.with_span(span));
-=======
         formula_fn!(
             #[operator]
             #[pure_zip_map]
             fn "%"([percentage]: f64) {
                 percentage / 100.0
->>>>>>> 46f5c551
             }
         ),
         formula_fn!(
