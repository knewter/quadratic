use std::borrow::Cow;
use std::collections::{HashMap, VecDeque};

<<<<<<< HEAD
use futures::future::LocalBoxFuture;
use futures::FutureExt;
=======
>>>>>>> 07df3ada
use itertools::Itertools;
use lazy_static::lazy_static;

#[macro_use]
mod macros;
mod logic;
mod lookup;
mod mathematics;
mod operators;
mod statistics;
mod string;
mod trigonometry;
mod util;

use super::{CellRef, Criterion, Ctx, Param, ParamKind};
use crate::{
    Array, Axis, CellValue, CodeResult, CoerceInto, Error, ErrorMsg, IsBlank, Span, Spanned,
    SpannedIterExt, Value,
};

pub fn lookup_function(name: &str) -> Option<&'static FormulaFunction> {
    ALL_FUNCTIONS.get(name.to_ascii_uppercase().as_str())
}

pub const CATEGORIES: &[FormulaFunctionCategory] = &[
    operators::CATEGORY,
    mathematics::CATEGORY,
    trigonometry::CATEGORY,
    statistics::CATEGORY,
    logic::CATEGORY,
    string::CATEGORY,
    lookup::CATEGORY,
];

lazy_static! {
    /// Map containing all functions.
    pub static ref ALL_FUNCTIONS: HashMap<&'static str, FormulaFunction> = {
        let functions_list = CATEGORIES
            .iter()
            .flat_map(|category| (category.get_functions)())
            .map(|function| (function.name, function))
            .collect_vec();
        let count = functions_list.len();
        let functions_hashmap = functions_list.into_iter().collect::<HashMap<_,_>>();

        // Check that there's no duplicate names, which would show up as
        // missing/overwritten entries in the hashmap.
        assert_eq!(count, functions_hashmap.len(), "duplicate function names!");

        functions_hashmap
    };
}

/// Argument values passed to a formula function.
pub struct FormulaFnArgs {
    pub span: Span,
    values: VecDeque<Spanned<Value>>,
    func_name: &'static str,
    args_popped: usize,
}
impl FormulaFnArgs {
    /// Constructs a set of arguments values.
    pub fn new(
        values: impl Into<VecDeque<Spanned<Value>>>,
        span: Span,
        func_name: &'static str,
    ) -> Self {
        Self {
            span,
            values: values.into(),
            func_name,
            args_popped: 0,
        }
    }
    /// Takes the next argument.
    fn take_next(&mut self) -> Option<Spanned<Value>> {
        if !self.values.is_empty() {
            self.args_popped += 1;
        }
        self.values.pop_front()
    }
    /// Takes the next argument, or returns `None` if there is none or the
    /// argument is blank˙.
    pub fn take_next_optional(&mut self) -> Option<Spanned<Value>> {
        self.take_next()
            .filter(|v| v.inner != Value::Single(CellValue::Blank))
    }
    /// Takes the next argument, or returns an error if there is none.
    pub fn take_next_required(
        &mut self,
        arg_name: impl Into<Cow<'static, str>>,
    ) -> CodeResult<Spanned<Value>> {
        self.take_next().ok_or_else(|| {
            ErrorMsg::MissingRequiredArgument {
                func_name: self.func_name.into(),
                arg_name: arg_name.into(),
            }
            .with_span(self.span)
        })
    }
    /// Takes the rest of the arguments and iterates over them.
    pub fn take_rest(&mut self) -> impl Iterator<Item = Spanned<Value>> {
        std::mem::take(&mut self.values).into_iter()
    }

    /// Returns an error if there are any arguments that have not been taken.
    pub fn error_if_more_args(&self) -> CodeResult<()> {
        if let Some(next_arg) = self.values.front() {
            Err(ErrorMsg::TooManyArguments {
                func_name: self.func_name.into(),
                max_arg_count: self.args_popped,
            }
            .with_span(next_arg.span))
        } else {
            Ok(())
        }
    }
}

/// Function pointer that represents the body of a formula function.
<<<<<<< HEAD
pub type FormulaFn =
    for<'a> fn(&'a mut Ctx<'_>, FormulaFnArgs) -> LocalBoxFuture<'a, CodeResult<Value>>;
=======
pub type FormulaFn = for<'a> fn(&'a mut Ctx<'_>, FormulaFnArgs) -> CodeResult<Value>;
>>>>>>> 07df3ada

/// Formula function with associated metadata.
pub struct FormulaFunction {
    pub name: &'static str,
    pub arg_completion: Option<&'static str>,
    pub usage: &'static str,
    pub examples: &'static [&'static str],
    pub doc: &'static str,
    pub eval: FormulaFn,
}
impl FormulaFunction {
    /// Returns a user-friendly string containing the usages of this function,
    /// delimited by newlines.
    pub fn usages_string(&self) -> String {
        let name = self.name;
        let args = self.usage;
        format!("{name}({args})")
    }

    /// Returns the documentation string after stripping leading spaces. Leading
    /// spaces show up because we define formula docs using `/// stuff` syntax.
    pub fn docs_string(&self) -> String {
        self.doc.replace("\n ", "\n")
    }

    /// Returns the autocomplete snippet for this function.
    pub fn autocomplete_snippet(&self) -> String {
        let name = self.name;
        match self.arg_completion {
            Some(arg_completion) => format!("{name}({arg_completion})"),
            None => name.to_string(),
        }
    }

    /// Returns the Markdown documentation for this function that should appear
    /// in the formula editor via the language server.
    pub fn lsp_full_docs(&self) -> String {
        let mut ret = String::new();
        if !self.doc.is_empty() {
            ret.push_str(&format!("# Description\n\n{}\n\n", self.doc));
        }
        if !self.examples.is_empty() {
            let examples = self.examples.iter().map(|s| format!("- `{s}`\n")).join("");
            ret.push_str(&format!("# Examples\n\n{examples}\n\n"));
        }
        ret
    }
}

/// Formula function category with associated metadata, plus a function pointer
/// to generate a list of all the functions in the category.
pub struct FormulaFunctionCategory {
    pub include_in_docs: bool,
    pub include_in_completions: bool,
    pub name: &'static str,
    pub docs: &'static str,
    pub get_functions: fn() -> Vec<FormulaFunction>,
}

#[test]
fn test_autocomplete_snippet() {
    assert_eq!(
        "TRUE",
        ALL_FUNCTIONS.get("TRUE").unwrap().autocomplete_snippet(),
    );
    assert_eq!(
        "PI()",
        ALL_FUNCTIONS.get("PI").unwrap().autocomplete_snippet(),
    );
    assert_eq!(
        "NOT(${1:boolean})",
        ALL_FUNCTIONS.get("NOT").unwrap().autocomplete_snippet(),
    );
    assert_eq!(
        "IF(${1:condition}, ${2:t}, ${3:f})",
        ALL_FUNCTIONS.get("IF").unwrap().autocomplete_snippet(),
    );
    assert_eq!(
        "IF(${1:condition}, ${2:t}, ${3:f})",
        ALL_FUNCTIONS.get("IF").unwrap().autocomplete_snippet(),
    );

    // Optional
    assert_eq!(
        "SUMIF(${1:eval_range}, ${2:criteria}${3:, ${4:[numbers_range]}})",
        ALL_FUNCTIONS.get("SUMIF").unwrap().autocomplete_snippet(),
    );
}<|MERGE_RESOLUTION|>--- conflicted
+++ resolved
@@ -1,11 +1,6 @@
 use std::borrow::Cow;
 use std::collections::{HashMap, VecDeque};
 
-<<<<<<< HEAD
-use futures::future::LocalBoxFuture;
-use futures::FutureExt;
-=======
->>>>>>> 07df3ada
 use itertools::Itertools;
 use lazy_static::lazy_static;
 
@@ -126,12 +121,7 @@
 }
 
 /// Function pointer that represents the body of a formula function.
-<<<<<<< HEAD
-pub type FormulaFn =
-    for<'a> fn(&'a mut Ctx<'_>, FormulaFnArgs) -> LocalBoxFuture<'a, CodeResult<Value>>;
-=======
 pub type FormulaFn = for<'a> fn(&'a mut Ctx<'_>, FormulaFnArgs) -> CodeResult<Value>;
->>>>>>> 07df3ada
 
 /// Formula function with associated metadata.
 pub struct FormulaFunction {
