use super::*;

pub const CATEGORY: FormulaFunctionCategory = FormulaFunctionCategory {
    include_in_docs: true,
    include_in_completions: true,
    name: "Logic functions",
    docs: "These functions treat `FALSE` and `0` as \
           \"falsey\" and all other values are \"truthy.\"\
           \n\n\
           When used as a number, `TRUE` is equivalent \
           to `1` and `FALSE` is equivalent to `0`.\
           \n\n",
    get_functions,
};

fn get_functions() -> Vec<FormulaFunction> {
    vec![
        formula_fn!(
            /// Returns `TRUE`.
            #[include_args_in_completion(false)]
            #[examples("TRUE()")]
            fn TRUE() {
                true
            }
        ),
        formula_fn!(
            /// Returns `FALSE`.
            #[include_args_in_completion(false)]
            #[examples("FALSE()")]
            fn FALSE() {
                false
            }
        ),
        formula_fn!(
            /// Returns `TRUE` if `a` is falsey and `FALSE` if `a` is truthy.
            #[examples("NOT(A113)")]
            #[zip_map]
            fn NOT([boolean]: bool) {
                !boolean
            }
        ),
        formula_fn!(
            /// Returns `TRUE` if all values are truthy and `FALSE` if any value
            /// is falsey.
            ///
            /// Returns `TRUE` if given no values.
            #[examples("AND(A1:C1)", "AND(A1, B12)")]
            fn AND(booleans: (Iter<bool>)) {
                booleans.try_fold(true, |a, b| Ok(a & b?))
            }
        ),
        formula_fn!(
            /// Returns `TRUE` if any value is truthy and `FALSE` if all values
            /// are falsey.
            ///
            /// Returns `FALSE` if given no values.
            #[examples("OR(A1:C1)", "OR(A1, B12)")]
            fn OR(booleans: (Iter<bool>)) {
                booleans.try_fold(false, |a, b| Ok(a | b?))
            }
        ),
        formula_fn!(
            /// Returns `TRUE` if an odd number of values are truthy and `FALSE`
            /// if an even number of values are truthy.
            ///
            /// Returns `FALSE` if given no values.
            #[examples("XOR(A1:C1)", "XOR(A1, B12)")]
            fn XOR(booleans: (Iter<bool>)) {
                booleans.try_fold(false, |a, b| Ok(a ^ b?))
            }
        ),
        formula_fn!(
            /// Returns `t` if `condition` is truthy and `f` if `condition` is
            /// falsey.
            #[examples(
                "IF(A2<0, \"A2 is negative\", \"A2 is nonnegative\")",
                "IF(A2<0, \"A2 is negative\", IF(A2>0, \"A2 is positive\", \"A2 is zero\"))"
            )]
<<<<<<< HEAD
            #[pure_zip_map]
=======
            #[zip_map]
>>>>>>> 07df3ada
            fn IF([condition]: bool, [t]: CellValue, [f]: CellValue) {
                if condition { t } else { f }.clone()
            }
        ),
    ]
}

#[cfg(test)]
mod tests {
    use crate::formulas::tests::*;

    #[test]
    fn test_formula_if() {
        let form = parse_formula("IF(A1='q', 'yep', 'nope')", pos![A0]).unwrap();

        let mut g = Grid::new();
        let sheet = &mut g.sheets_mut()[0];
        sheet.set_cell_value(Pos { x: 0, y: 1 }, "q");
        sheet.set_cell_value(Pos { x: 1, y: 1 }, "w");
        let sheet_id = sheet.id;

        let mut ctx = Ctx::new(&g, pos![A0].with_sheet(sheet_id));
        assert_eq!("yep".to_string(), form.eval(&mut ctx).unwrap().to_string());
        let mut ctx = Ctx::new(&g, pos![B0].with_sheet(sheet_id));
        assert_eq!("nope".to_string(), form.eval(&mut ctx).unwrap().to_string());
    }
}<|MERGE_RESOLUTION|>--- conflicted
+++ resolved
@@ -76,11 +76,7 @@
                 "IF(A2<0, \"A2 is negative\", \"A2 is nonnegative\")",
                 "IF(A2<0, \"A2 is negative\", IF(A2>0, \"A2 is positive\", \"A2 is zero\"))"
             )]
-<<<<<<< HEAD
-            #[pure_zip_map]
-=======
             #[zip_map]
->>>>>>> 07df3ada
             fn IF([condition]: bool, [t]: CellValue, [f]: CellValue) {
                 if condition { t } else { f }.clone()
             }
