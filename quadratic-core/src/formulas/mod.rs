--- conflicted
+++ resolved
@@ -51,81 +51,4 @@
         // Why is there more after the closing quote?
         None
     }
-<<<<<<< HEAD
-}
-
-// /// Evaluates a formula and returns a formula result.
-// pub async fn eval_formula<G: GridProxy>(
-//     formula_string: &str,
-//     x: f64,
-//     y: f64,
-//     grid_proxy: G,
-// ) -> JsCodeResult {
-//     use std::collections::HashSet;
-
-//     use crate::{CellValue, Pos, Value};
-
-//     struct CellAccessGridProxy<G> {
-//         inner: G,
-//         cells_accessed: HashSet<Pos>,
-//     }
-//     #[async_trait(?Send)]
-//     impl<G: GridProxy> GridProxy for CellAccessGridProxy<G> {}
-
-//     // Wrap the grid proxy in a new one that tracks cell access.
-//     let mut grid_proxy = CellAccessGridProxy {
-//         inner: grid_proxy,
-//         cells_accessed: HashSet::new(),
-//     };
-
-//     let x = x as i64;
-//     let y = y as i64;
-//     let pos = Pos { x, y };
-
-//     let formula_result = match parse_formula(formula_string, pos) {
-//         Ok(formula) => formula.eval(&mut grid_proxy, pos).await,
-//         Err(e) => Err(e),
-//     };
-//     let cells_accessed = grid_proxy
-//         .get(pos)
-//         .cells_accessed
-//         .into_iter()
-//         .map(|pos| [pos.x, pos.y])
-//         .collect_vec();
-
-//     match formula_result {
-//         Ok(formula_output) => {
-//             let mut output_value = None;
-//             let mut array_output = None;
-//             match formula_output {
-//                 Value::Array(a) => {
-//                     array_output = Some(
-//                         a.rows()
-//                             .map(|row| row.iter().map(|cell| cell.to_string()).collect())
-//                             .collect(),
-//                     );
-//                 }
-//                 Value::Single(non_array_value) => output_value = Some(non_array_value.to_string()),
-//             };
-//             JsCodeResult {
-//                 cells_accessed,
-//                 success: true,
-//                 error_span: None,
-//                 error_msg: None,
-//                 output_value,
-//                 array_output,
-//             }
-//         }
-//         Err(error) => JsCodeResult {
-//             cells_accessed,
-//             success: false,
-//             error_span: error.span.map(|span| [span.start, span.end]),
-//             error_msg: Some(error.msg.to_string()),
-//             output_value: None,
-//             array_output: None,
-//         },
-//     }
-// }
-=======
-}
->>>>>>> 07df3ada
+}