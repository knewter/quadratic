[package]
name = "quadratic-core"
version = "0.1.14"
authors = ["Andrew Farkas <andrew.farkas@quadratic.to>"]
edition = "2021"
description = "Infinite data grid with Python, JavaScript, and SQL built-in"
repository = "https://github.com/quadratichq/quadratic"

# See more keys and their definitions at https://doc.rust-lang.org/cargo/reference/manifest.html

[lib]
crate-type = ["cdylib", "rlib"]

[[bin]]
name = "docgen"
path = "src/bin/docgen.rs"

[[bin]]
name = "export_types"
path = "src/bin/export_types.rs"

[features]
default = ["console_error_panic_hook", "js"]
# "js" feature is disabled for testing (particularly WASI benchmarks)
js = ["js-sys", "serde-wasm-bindgen", "ts-rs", "wasm-bindgen", "wasm-bindgen-futures"]

[dependencies]
anyhow = "1.0"
async-trait = "0.1.63"
futures = "0.3.25"
itertools = "0.10.5"
lazy_static = "1.4"
rand = "0.8.5"
getrandom = { version = "*", features = ["js"] }
regex = "1.7"
serde = { version = "1.0", features = ["derive"] }
serde_json = "1.0"
serde_repr = "0.1"
smallvec = { version = "1.11.0", features = ["serde", "union"] }
strum = "0.24.1"
strum_macros = "0.24.3"
pollster = "0.2.5"
uuid = { version = "1.4.0", features = ["v4", "serde"] }

# The `console_error_panic_hook` crate provides better debugging of panics by
# logging them with `console.error`. This is great for development, but requires
# all the `std::fmt` and `std::panicking` infrastructure, so isn't great for
# code size when deploying.
console_error_panic_hook = { version = "0.1.7", optional = true }

# JS dependencies that break the WASI build (which we need for benchmarks)
js-sys = { version = "0.3.60", optional = true }
serde-wasm-bindgen = { version = "0.4.5", optional = true }
ts-rs = { git = "https://github.com/HactarCE/ts-rs/", rev = "812c1a8", optional = true, features = [
    "uuid-impl",
    "smallvec-impl",
] }
wasm-bindgen = { version = "0.2.87", optional = true }
wasm-bindgen-futures = { version = "0.4.33", optional = true }
lexicon_fractional_index = "0.0.3"
htmlescape = "0.3.1"
bigdecimal = { version = "0.4.1", features = ["serde"] }
csv = "1.2.2"

[dev-dependencies]
criterion = { version = "0.4", default-features = false }
<<<<<<< HEAD
tabled = { version ="0.14.0", features = ["color"] } 
tokio = { version = "1.32.0", features = ["macros"] }
=======
tabled = { version ="0.14.0", features = ["color"] }
actix-rt = "*"
>>>>>>> 41026e82

[target.'cfg(not(target_family = "wasm"))'.dev-dependencies]
proptest = "1.2.0"
proptest-derive = "0.4.0"

[[bench]]
name = "grid_benchmark"
harness = false

[profile.release]
# Tell `rustc` to optimize for small code size.
opt-level = "s"<|MERGE_RESOLUTION|>--- conflicted
+++ resolved
@@ -64,13 +64,8 @@
 
 [dev-dependencies]
 criterion = { version = "0.4", default-features = false }
-<<<<<<< HEAD
-tabled = { version ="0.14.0", features = ["color"] } 
+tabled = { version ="0.14.0", features = ["color"] }
 tokio = { version = "1.32.0", features = ["macros"] }
-=======
-tabled = { version ="0.14.0", features = ["color"] }
-actix-rt = "*"
->>>>>>> 41026e82
 
 [target.'cfg(not(target_family = "wasm"))'.dev-dependencies]
 proptest = "1.2.0"
