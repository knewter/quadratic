[package]
name = "quadratic-core"
version = "0.1.14"
authors = ["Andrew Farkas <andrew.farkas@quadratic.to>"]
edition = "2021"
description = "Infinite data grid with Python, JavaScript, and SQL built-in"
repository = "https://github.com/quadratichq/quadratic"

# See more keys and their definitions at https://doc.rust-lang.org/cargo/reference/manifest.html

[lib]
crate-type = ["cdylib", "rlib"]

[[bin]]
name = "docgen"
path = "src/bin/docgen.rs"

[[bin]]
name = "export_types"
path = "src/bin/export_types.rs"

[features]
default = ["console_error_panic_hook", "js"]
# "js" feature is disabled for testing (particularly WASI benchmarks)
js = ["js-sys", "serde-wasm-bindgen", "ts-rs", "wasm-bindgen", "wasm-bindgen-futures"]

[dependencies]
anyhow = "1.0"
async-trait = "0.1.63"
futures = "0.3.25"
itertools = "0.10.5"
lazy_static = "1.4"
rand = "0.8.5"
getrandom = { version = "*", features = ["js"] }
regex = "1.7"
serde = { version = "1.0", features = ["derive"] }
serde_json = "1.0"
serde_repr = "0.1"
smallvec = { version = "1.11.0", features = ["serde", "union"] }
strum = "0.24.1"
strum_macros = "0.24.3"
pollster = "0.2.5"
uuid = { version = "1.4.0", features = ["v4", "serde"] }

# The `console_error_panic_hook` crate provides better debugging of panics by
# logging them with `console.error`. This is great for development, but requires
# all the `std::fmt` and `std::panicking` infrastructure, so isn't great for
# code size when deploying.
console_error_panic_hook = { version = "0.1.7", optional = true }

# JS dependencies that break the WASI build (which we need for benchmarks)
js-sys = { version = "0.3.60", optional = true }
serde-wasm-bindgen = { version = "0.4.5", optional = true }
ts-rs = { git = "https://github.com/HactarCE/ts-rs/", rev = "812c1a8", optional = true, features = [
    "uuid-impl",
    "smallvec-impl",
] }
wasm-bindgen = { version = "0.2.83", optional = true }
wasm-bindgen-futures = { version = "0.4.33", optional = true }
lexicon_fractional_index = "0.0.3"
<<<<<<< HEAD
htmlescape = "0.3.1"
=======
bigdecimal = { version = "0.4.1", features = ["serde"] }
>>>>>>> ed598bb9

[dev-dependencies]
criterion = { version = "0.4", default-features = false }

[target.'cfg(not(target_family = "wasm"))'.dev-dependencies]
proptest = "1.2.0"
proptest-derive = "0.3.0"

[[bench]]
name = "grid_benchmark"
harness = false

[profile.release]
# Tell `rustc` to optimize for small code size.
opt-level = "s"<|MERGE_RESOLUTION|>--- conflicted
+++ resolved
@@ -58,11 +58,8 @@
 wasm-bindgen = { version = "0.2.83", optional = true }
 wasm-bindgen-futures = { version = "0.4.33", optional = true }
 lexicon_fractional_index = "0.0.3"
-<<<<<<< HEAD
 htmlescape = "0.3.1"
-=======
 bigdecimal = { version = "0.4.1", features = ["serde"] }
->>>>>>> ed598bb9
 
 [dev-dependencies]
 criterion = { version = "0.4", default-features = false }
