[package]
name = "quadratic-core"
version = "0.1.14"
authors = ["Andrew Farkas <andrew.farkas@quadratic.to>"]
edition = "2021"
description = "Infinite data grid with Python, JavaScript, and SQL built-in"
repository = "https://github.com/quadratichq/quadratic"

# See more keys and their definitions at https://doc.rust-lang.org/cargo/reference/manifest.html

[lib]
crate-type = ["cdylib", "rlib"]

[[bin]]
name = "docgen"
path = "src/bin/docgen.rs"

[[bin]]
name = "export_types"
path = "src/bin/export_types.rs"

[features]
default = ["console_error_panic_hook", "js"]
# "js" feature is disabled for testing (particularly WASI benchmarks)
js = ["js-sys", "serde-wasm-bindgen", "ts-rs", "wasm-bindgen", "wasm-bindgen-futures"]

[dependencies]
anyhow = "1.0"
async-trait = "0.1.63"
futures = "0.3.25"
itertools = "0.10.5"
lazy_static = "1.4"
rand = "0.8.5"
getrandom = { version = "*", features = ["js"] }
regex = "1.7"
serde = { version = "1.0", features = ["derive"] }
serde_json = "1.0"
serde_repr = "0.1"
smallvec = { version = "1.11.0", features = ["serde", "union"] }
strum = "0.24.1"
strum_macros = "0.24.3"
pollster = "0.2.5"
uuid = { version = "1.4.0", features = ["v4", "serde"] }

# The `console_error_panic_hook` crate provides better debugging of panics by
# logging them with `console.error`. This is great for development, but requires
# all the `std::fmt` and `std::panicking` infrastructure, so isn't great for
# code size when deploying.
console_error_panic_hook = { version = "0.1.7", optional = true }

# JS dependencies that break the WASI build (which we need for benchmarks)
js-sys = { version = "0.3.60", optional = true }
serde-wasm-bindgen = { version = "0.4.5", optional = true }
ts-rs = { git = "https://github.com/HactarCE/ts-rs/", rev = "812c1a8", optional = true, features = [
    "uuid-impl",
    "smallvec-impl",
] }
wasm-bindgen = { version = "0.2.83", optional = true }
wasm-bindgen-futures = { version = "0.4.33", optional = true }
lexicon_fractional_index = "0.0.3"
htmlescape = "0.3.1"
bigdecimal = { version = "0.4.1", features = ["serde"] }
csv = "1.2.2"

[dev-dependencies]
criterion = { version = "0.4", default-features = false }
<<<<<<< HEAD
tabled = { version ="0.14.0", features = ["color"] } 
=======
tabled = "0.14.0"
>>>>>>> 22c392c1

[target.'cfg(not(target_family = "wasm"))'.dev-dependencies]
proptest = "1.2.0"
proptest-derive = "0.3.0"

[[bench]]
name = "grid_benchmark"
harness = false

[profile.release]
# Tell `rustc` to optimize for small code size.
opt-level = "s"<|MERGE_RESOLUTION|>--- conflicted
+++ resolved
@@ -64,11 +64,7 @@
 
 [dev-dependencies]
 criterion = { version = "0.4", default-features = false }
-<<<<<<< HEAD
 tabled = { version ="0.14.0", features = ["color"] } 
-=======
-tabled = "0.14.0"
->>>>>>> 22c392c1
 
 [target.'cfg(not(target_family = "wasm"))'.dev-dependencies]
 proptest = "1.2.0"
