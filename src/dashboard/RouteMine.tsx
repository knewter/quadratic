import {
  useLoaderData,
  LoaderFunctionArgs,
  Form,
  Link,
  redirect,
  useFetcher,
  useFetchers,
  Fetcher,
  ActionFunctionArgs,
} from 'react-router-dom';
import { protectedRouteLoaderWrapper } from '../auth';
import apiClientSingleton from '../api-client/apiClientSingleton';
import PaneHeader from './PaneHeader';
import File from './File';
import { timeAgo } from './utils';
import { Box, Button, Chip, CircularProgress, IconButton, useTheme } from '@mui/material';
import { DeleteOutline, ErrorOutline, FileDownloadOutlined, InsertDriveFileOutlined } from '@mui/icons-material';
import { TooltipHint } from '../ui/components/TooltipHint';
import Empty from './Empty';
import { GetFilesRes } from '../api-client/types';

export const loader = protectedRouteLoaderWrapper(async ({ request }: LoaderFunctionArgs) => {
  const files = await apiClientSingleton.getFiles();
  return files;
});

export const Component = () => {
  const files = useLoaderData() as GetFilesRes;
  const theme = useTheme();
  const fetchers = useFetchers();

  let filesUI;
  if (!files) {
    filesUI = (
      <Box sx={{ maxWidth: '60ch', mx: 'auto', py: theme.spacing(2) }}>
        <Empty
          title="Unexpected error"
          description="An unexpected error occurred while retrieving your files. Try reloading the page. If the issue continues, contact us."
          actions={
            <Button variant="outlined" disableElevation component={Link} to="." reloadDocument>
              Reload
            </Button>
          }
          Icon={ErrorOutline}
          severity="error"
        />
      </Box>
    );
  } else {
    const renderEmptyList =
      files.length === 0 ||
      // Optimistic UI
      // If the number of fetchers that are in the process of being deleted match
      // the number of files there are, render the empty state.
      fetchers.filter(
        (fetcher) => fetcher.formData?.get('action') === 'delete' && optimisticallyHideFileBeingDeleted(fetcher)
      ).length === files.length;

    filesUI = (
      <>
        {files.map((file) => (
          <FileWithActions key={file.uuid} file={file} />
        ))}
        {renderEmptyList && (
          <Empty
            title="No files"
            description={
              <>
                You don’t have any files. Using the buttons on this page, create a new one or import a{' '}
                <code>.grid</code> file from your computer.
              </>
            }
            Icon={InsertDriveFileOutlined}
          />
        )}
      </>
    );
  }

  return (
    <>
      <PaneHeader
        title="My files"
        actions={
          <Form method="post" style={{ display: 'flex', gap: theme.spacing(1) }}>
            <Button variant="outlined" name="action" value="import" type="submit">
              Import
            </Button>
            <Button variant="contained" disableElevation name="action" value="create" type="submit">
              Create
            </Button>
          </Form>
        }
      />
<<<<<<< HEAD
      {!files ? (
        <Box sx={{ maxWidth: '60ch', mx: 'auto', py: theme.spacing(2) }}>
          <Empty
            title="Unexpected error"
            description="An unexpected error occurred while retrieving your files. Try reloading the page. If the issue continues, contact us."
            actions={
              <Button variant="outlined" disableElevation component={Link} to="." reloadDocument>
                Reload
              </Button>
            }
            Icon={ErrorOutline}
            severity="error"
          />
        </Box>
      ) : files.length ? (
        files.map(({ uuid, name, updated_date }) => (
          <File
            key={uuid}
            to={`/file/${uuid}`}
            name={name}
            description={`Modified ${timeAgo(updated_date)}`}
            actions={
              <form method="post" style={{ display: 'flex', gap: theme.spacing(1) }}>
                <input type="hidden" name="action" />
                <TooltipHint title="Delete" enterDelay={1000}>
                  <IconButton
                    onClick={(e) => {
                      e.stopPropagation();
                      e.preventDefault();
                      console.log(e);
                      // if (window.confirm(`Please confirm you want to delete the file “${filename}”`)) {
                      //   TODO
                      // }
                    }}
                  >
                    <DeleteOutline />
                  </IconButton>
                </TooltipHint>

                <TooltipHint title="Download local copy" enterDelay={1000}>
                  <IconButton
                    onClick={(e) => {
                      e.stopPropagation();
                      e.preventDefault();
                      // apiClientSingleton.downloadFile(id);
                    }}
                  >
                    <FileDownloadOutlined />
                  </IconButton>
                </TooltipHint>
              </form>
            }
          />
        ))
      ) : (
        <Empty
          title="No files"
          description={
            <>
              You don’t have any files. Using the buttons on this page, create a new one or import a <code>.grid</code>{' '}
              file from your computer.
            </>
          }
          Icon={InsertDriveFileOutlined}
        />
      )}
=======

      {filesUI}
>>>>>>> 3b87b388
    </>
  );
};

export const action = async ({ params, request }: ActionFunctionArgs) => {
  const formData = await request.formData();
  const action = formData.get('action');

  if (action === 'create') {
    const res = await apiClientSingleton.createFile();

    // TODO handle doesn't create
    if (res?.uuid) {
      return redirect(`/file/${res.uuid}`);
    }
  }

  if (action === 'delete') {
    const uuid = formData.get('uuid');
    const success = await apiClientSingleton.deleteFile(uuid as string);
    return { success };
  }

  if (action === 'download') {
    const uuid = formData.get('uuid');
    await apiClientSingleton.downloadFile(uuid as string);
    // TODO should we handle this not working?
  }

  // TODO
  if (action === 'import') {
  }

  return null;
};

function FileWithActions({ file }: { file: NonNullable<GetFilesRes>[0] }) {
  const { uuid, name, updated_date } = file;
  const theme = useTheme();
  const fetcherDelete = useFetcher();
  const fetcherDownload = useFetcher();

  if (optimisticallyHideFileBeingDeleted(fetcherDelete)) {
    return null;
  }

  const failedToDelete = fetcherDelete.data && !fetcherDelete.data.success;

  return (
    <File
      key={uuid}
      to={`/file/${uuid}`}
      name={name}
      status={failedToDelete && <Chip label="Failed to delete" size="small" color="error" variant="outlined" />}
      description={`Modified ${timeAgo(updated_date)}`}
      actions={
        <div style={{ display: 'flex', gap: theme.spacing(1) }}>
          <fetcherDelete.Form method="post">
            <input type="hidden" name="uuid" value={uuid} />
            <TooltipHint title="Delete" enterDelay={1000}>
              <span>
                <IconButton
                  name="action"
                  value="delete"
                  type="submit"
                  onClick={(e) => {
                    e.stopPropagation();
                    // TODO ux enhancement:
                    // rather than prompt for confirmation, go ahead and delete and give chance to undo
                    if (!window.confirm(`Confirm you want to delete the file: “${name}”`)) {
                      e.preventDefault();
                    }
                  }}
                >
                  <DeleteOutline />
                </IconButton>
              </span>
            </TooltipHint>
          </fetcherDelete.Form>
          <fetcherDownload.Form method="post">
            <input type="hidden" name="uuid" value={uuid} />
            <TooltipHint title="Download local copy" enterDelay={1000}>
              <span>
                <IconButton
                  name="action"
                  value="download"
                  type="submit"
                  disabled={false}
                  onClick={(e) => {
                    e.stopPropagation();
                  }}
                >
                  {fetcherDownload.state !== 'idle' ? <CircularProgress size={24} /> : <FileDownloadOutlined />}
                </IconButton>
              </span>
            </TooltipHint>
          </fetcherDownload.Form>
        </div>
      }
    />
  );
}

function optimisticallyHideFileBeingDeleted(fetcher: Fetcher) {
  return fetcher.state === 'submitting' || fetcher.state === 'loading' || (fetcher.data && fetcher.data.success);
}<|MERGE_RESOLUTION|>--- conflicted
+++ resolved
@@ -93,7 +93,6 @@
           </Form>
         }
       />
-<<<<<<< HEAD
       {!files ? (
         <Box sx={{ maxWidth: '60ch', mx: 'auto', py: theme.spacing(2) }}>
           <Empty
@@ -160,10 +159,8 @@
           Icon={InsertDriveFileOutlined}
         />
       )}
-=======
-
       {filesUI}
->>>>>>> 3b87b388
+
     </>
   );
 };
