--- conflicted
+++ resolved
@@ -4,22 +4,14 @@
 import { Separator } from '@/shadcn/ui/separator';
 import { Sheet, SheetContent, SheetTrigger } from '@/shadcn/ui/sheet';
 import { cn } from '@/shadcn/utils';
-import { Avatar, CircularProgress, useTheme } from '@mui/material';
+import { Avatar, CircularProgress } from '@mui/material';
 import { ExternalLinkIcon, FileIcon, MixIcon, PersonIcon } from '@radix-ui/react-icons';
 import { ReactNode, useEffect, useState } from 'react';
 import { NavLink, Outlet, useLocation, useNavigation } from 'react-router-dom';
 import { ROUTES } from '../../constants/routes';
 import { useRootRouteLoaderData } from '../../router';
-<<<<<<< HEAD
-import { Button } from '../../shadcn/ui/button';
-import { Sheet, SheetContent, SheetTrigger } from '../../shadcn/ui/sheet';
 import QuadraticLogo from './quadratic-logo.svg';
 import QuadraticLogotype from './quadratic-logotype.svg';
-=======
-import { colors } from '../../theme/colors';
-import { ReactComponent as QuadraticLogo } from './quadratic-logo.svg';
-import { ReactComponent as QuadraticLogotype } from './quadratic-logotype.svg';
->>>>>>> fee80be3
 
 const drawerWidth = 264;
 
@@ -68,22 +60,14 @@
 
 function Navbar() {
   const { user } = useRootRouteLoaderData();
-  const theme = useTheme();
+  
 
   return (
     <nav className={`flex h-full flex-col justify-between px-4 pb-2 pt-4`}>
       <div style={{ display: 'flex', flexDirection: 'column' }}>
-<<<<<<< HEAD
-        <Box sx={{ display: 'flex', justifyContent: 'space-between', alignItems: 'center' }}>
-          <SidebarNavLink to="/" style={{ ...sidebarLinkStyles, paddingRight: theme.spacing(1.5) }} isLogo={true}>
-            <div style={{ width: '24px', display: 'flex', alignItems: 'center', justifyContent: 'center' }}>
-              <img src={QuadraticLogo} />
-=======
         <div className={`flex items-center justify-between`}>
           <SidebarNavLink to="/" className={`pr-3`} isLogo={true}>
-            <div className={`flex w-5 items-center justify-center`}>
-              <QuadraticLogo />
->>>>>>> fee80be3
+            <div className={`flex w-5 items-center justify-center`}><img src={QuadraticLogo} />
             </div>
             <img src={QuadraticLogotype} />
             {/* <QuadraticLogotype /> */}
