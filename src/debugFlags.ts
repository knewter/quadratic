// set this in .env (if set to false then all debug flags are turned off)
export const debug = process.env.REACT_APP_DEBUG === '1' ? true : false;

<<<<<<< HEAD
// skip python load (used to speed up debugging)
export const debugSkipPythonLoad = debug && false;

=======
>>>>>>> 31146467
// ------------------
// Debug footer marks
// ------------------

// shows renderer light
export const debugShowRenderer = debug && true;

// shows FPS meter
export const debugShowFPS = debug && true;

// add a CACHE render count to the footer
export const debugShowCacheCount = debug && true;

// add a CACHE flag to the footer to indicate when cache is visible instead of cells
export const debugShowCacheFlag = debug && true;

// ----------
// Rendering
// ----------

// shows rendering time
export const debugShowTime = debug && false;

// counts number of children and which are visible in the viewport
export const debugShowCountRenderedObjects = debug && false;

// shows count of cached sprites for formatting
export const debugShowCachedSpriteCounts = debug && false;

// shows why renderer is rendering
export const debugShowWhyRendering = debug && false;

// ----------------
// Quadrant caching
// ----------------

// shows information about subquadrant generation
export const debugShowSubCacheInfo = debug && false;

// always show cache instead of cell rendering
export const debugAlwaysShowCache = debug && false;

// shows information about quadrant generation
export const debugShowCacheInfo = debug && false;

// always show cells instead of cache rendering
export const debugNeverShowCache = debug && false;

// don't render quadrants
export const debugSkipQuadrantRendering = debug && false;

// show quadrant colored boxes around rendered range
export const debugShowQuadrantBoxes = debug && false;

// only render getCellsForDirtyQuadrants -- useful for testing the direct draw of multiple dirty quadrants
export const debugShowCellsForDirtyQuadrants = debug && false;

// --------
// Hooks
// --------

export const debugShowFileIO = debug && false;

export const debugGridSettings = debug && false;<|MERGE_RESOLUTION|>--- conflicted
+++ resolved
@@ -1,12 +1,6 @@
 // set this in .env (if set to false then all debug flags are turned off)
 export const debug = process.env.REACT_APP_DEBUG === '1' ? true : false;
 
-<<<<<<< HEAD
-// skip python load (used to speed up debugging)
-export const debugSkipPythonLoad = debug && false;
-
-=======
->>>>>>> 31146467
 // ------------------
 // Debug footer marks
 // ------------------
