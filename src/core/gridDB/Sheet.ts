import { Rectangle } from 'pixi.js';
import { GridFileSchema, GRID_FILE_VERSION } from '../actions/gridFile/GridFileSchema';
import { intersects } from '../gridGL/helpers/intersects';
import { GridBorders } from './GridBorders';
import { GridRenderDependency } from './GridRenderDependency';
import { GridOffsets } from './GridOffsets';
import { CellAndFormat, GridSparse } from './GridSparse';
import { Cell } from './gridTypes';
<<<<<<< HEAD
import { CellDependencyManager } from './CellDependencyManager';
=======
import { Coordinate } from '../gridGL/types/size';
>>>>>>> a3359210

export class Sheet {
  gridOffsets: GridOffsets;
  grid: GridSparse;
  borders: GridBorders;
  render_dependency: GridRenderDependency;
  cell_dependency: CellDependencyManager;
  onRebuild?: () => void;

  constructor() {
    this.gridOffsets = new GridOffsets();
    this.grid = new GridSparse(this.gridOffsets);
    this.borders = new GridBorders(this.gridOffsets);
    this.render_dependency = new GridRenderDependency();
    this.cell_dependency = new CellDependencyManager();
  }

  newFile(): void {
    this.gridOffsets = new GridOffsets();
    this.grid = new GridSparse(this.gridOffsets);
    this.borders = new GridBorders(this.gridOffsets);
    this.render_dependency = new GridRenderDependency();
    this.cell_dependency = new CellDependencyManager();
    this.onRebuild?.();
  }

  load_file(sheet: GridFileSchema): void {
    this.gridOffsets.populate(sheet.rows, sheet.columns);
    this.grid.populate(sheet.cells, sheet.formats);
    this.borders.populate(sheet.borders);
<<<<<<< HEAD
    this.render_dependency.load(sheet.render_dependency);
    // TODO: Load cell dependency
=======
    this.dependency.load(sheet.dependency);

    // todo
    // this.dgraph = new Map(Object.entries(JSON.parse(sheet.dgraph)));
>>>>>>> a3359210
    this.onRebuild?.();
  }

  export_file(): GridFileSchema {
    const { cells, formats } = this.grid.getArrays();
    return {
      columns: this.gridOffsets.getColumnsArray(),
      rows: this.gridOffsets.getRowsArray(),
      cells,
      formats,
      borders: this.borders.getArray(),
      render_dependency: this.render_dependency.save(),
      cell_dependency: '', // TODO: Save dgraph
      version: GRID_FILE_VERSION,
    };
  }

  getCell(x: number, y: number): CellAndFormat | undefined {
    return this.grid.get(x, y);
  }

  /** finds grid bounds based on GridSparse, GridBounds, and GridRenderDependency */
  getGridBounds(): Rectangle | undefined {
    return intersects.rectangleUnion(this.grid.getGridBounds(), this.borders.getGridBounds(), this.dependency.getGridBounds());
  }

  getMinMax(): Coordinate[] | undefined {
    const bounds = this.getGridBounds();
    if (!bounds) return;
    return [
      { x: bounds.left, y: bounds.top },
      { x: bounds.right, y: bounds.bottom },
    ];
  }

  getGridRowMinMax(row: number): Coordinate[] | undefined {
    const gridRowMinMax = this.grid.getRowMinMax(row);
    const bordersRowMinMax = this.borders.getRowMinMax(row);
    if (!gridRowMinMax && !bordersRowMinMax) return;
    if (!gridRowMinMax) {
      return [
        { x: bordersRowMinMax.min, y: row },
        { x: bordersRowMinMax.max, y: row },
      ];
    }
    if (!bordersRowMinMax) {
      return [
        { x: gridRowMinMax.min, y: row },
        { x: gridRowMinMax.max, y: row },
      ];
    }
    return [
      { x: Math.min(gridRowMinMax.min, bordersRowMinMax.min), y: row },
      { x: Math.max(gridRowMinMax.max, bordersRowMinMax.max), y: row }
    ];
  }

  getGridColumnMinMax(column: number): Coordinate[] | undefined {
    const gridColumnMinMax = this.grid.getColumnMinMax(column);
    const bordersColumnMinMax = this.borders.getColumnMinMax(column);
    if (!gridColumnMinMax && !bordersColumnMinMax) return;
    if (!gridColumnMinMax) {
      return [
        { x: column, y: bordersColumnMinMax!.min },
        { x: column, y: bordersColumnMinMax!.max },
      ];
    }
    if (!bordersColumnMinMax) {
      return [
        { x: column, y: gridColumnMinMax.min },
        { x: column, y: gridColumnMinMax.max },
      ];
    }
    return [
      { x: column, y: Math.min(gridColumnMinMax.min, bordersColumnMinMax.min) },
      { x: column, y: Math.max(gridColumnMinMax.max, bordersColumnMinMax.max) },
    ];
  }

  debugGetCells(): Cell[] {
    return this.grid.getAllCells();
  }
}<|MERGE_RESOLUTION|>--- conflicted
+++ resolved
@@ -6,11 +6,8 @@
 import { GridOffsets } from './GridOffsets';
 import { CellAndFormat, GridSparse } from './GridSparse';
 import { Cell } from './gridTypes';
-<<<<<<< HEAD
 import { CellDependencyManager } from './CellDependencyManager';
-=======
 import { Coordinate } from '../gridGL/types/size';
->>>>>>> a3359210
 
 export class Sheet {
   gridOffsets: GridOffsets;
@@ -41,15 +38,11 @@
     this.gridOffsets.populate(sheet.rows, sheet.columns);
     this.grid.populate(sheet.cells, sheet.formats);
     this.borders.populate(sheet.borders);
-<<<<<<< HEAD
     this.render_dependency.load(sheet.render_dependency);
     // TODO: Load cell dependency
-=======
-    this.dependency.load(sheet.dependency);
-
+    // this.dependency.load(sheet.dependency);
     // todo
     // this.dgraph = new Map(Object.entries(JSON.parse(sheet.dgraph)));
->>>>>>> a3359210
     this.onRebuild?.();
   }
 
@@ -73,7 +66,11 @@
 
   /** finds grid bounds based on GridSparse, GridBounds, and GridRenderDependency */
   getGridBounds(): Rectangle | undefined {
-    return intersects.rectangleUnion(this.grid.getGridBounds(), this.borders.getGridBounds(), this.dependency.getGridBounds());
+    return intersects.rectangleUnion(
+      this.grid.getGridBounds(),
+      this.borders.getGridBounds(),
+      this.render_dependency.getGridBounds()
+    );
   }
 
   getMinMax(): Coordinate[] | undefined {
@@ -103,7 +100,7 @@
     }
     return [
       { x: Math.min(gridRowMinMax.min, bordersRowMinMax.min), y: row },
-      { x: Math.max(gridRowMinMax.max, bordersRowMinMax.max), y: row }
+      { x: Math.max(gridRowMinMax.max, bordersRowMinMax.max), y: row },
     ];
   }
 
