--- conflicted
+++ resolved
@@ -141,16 +141,12 @@
     this.gridLines.dirty = true;
     this.axesLines.dirty = true;
     this.headings.dirty = true;
-<<<<<<< HEAD
+    this.cursor.dirty = true;
     if (!debugNeverShowCache && (this.viewport.scale.x < QUADRANT_SCALE || debugAlwaysShowCache)) {
       this.showCache();
     } else {
       this.showCells();
     }
-=======
-    this.cells.dirty = true;
-    this.cursor.dirty = true;
->>>>>>> d7a7f82d
   };
 
   attach(parent: HTMLDivElement): void {
