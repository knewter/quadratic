--- conflicted
+++ resolved
@@ -2,24 +2,15 @@
 import { Coordinate } from '../../gridGL/types/size';
 
 export interface runFormulaReturnType {
-<<<<<<< HEAD
   cells_accessed: [number, number][];
   success: boolean;
   error_span: [number, number] | null;
   error_msg: string | null;
   output_value: string | null;
+  array_output: string[][] | null;
 }
 
 export async function runFormula(formula_code: string, pos: Coordinate): Promise<runFormulaReturnType> {
   const output = await eval_formula(formula_code, pos.x, pos.y);
 
-  return output as runFormulaReturnType;
-=======
-    cells_accessed: [number, number][];
-    success: boolean;
-    error_span: [number, number] | null;
-    error_msg: string | null;
-    output_value: string | null;
-    array_output: string[][] | null;
->>>>>>> 7be0194e
-}+  return output as runFormulaReturnType;