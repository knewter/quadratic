--- conflicted
+++ resolved
@@ -1,7 +1,7 @@
-import * as React from "react"
 import * as SheetPrimitive from "@radix-ui/react-dialog"
 import { Cross2Icon } from "@radix-ui/react-icons"
 import { cva, type VariantProps } from "class-variance-authority"
+import * as React from "react"
 
 import { cn } from "@/shadcn/utils"
 
@@ -12,10 +12,7 @@
 const SheetClose = SheetPrimitive.Close
 
 const SheetPortal = SheetPrimitive.Portal
-<<<<<<< HEAD
 SheetPortal.displayName = SheetPrimitive.Portal.displayName
-=======
->>>>>>> fee80be3
 
 const SheetOverlay = React.forwardRef<
   React.ElementRef<typeof SheetPrimitive.Overlay>,
@@ -129,14 +126,6 @@
 SheetDescription.displayName = SheetPrimitive.Description.displayName
 
 export {
-  Sheet,
-  SheetPortal,
-  SheetOverlay,
-  SheetTrigger,
-  SheetClose,
-  SheetContent,
-  SheetHeader,
-  SheetFooter,
-  SheetTitle,
-  SheetDescription,
-}+  Sheet, SheetClose,
+  SheetContent, SheetDescription, SheetFooter, SheetHeader, SheetOverlay, SheetPortal, SheetTitle, SheetTrigger
+}
