--- conflicted
+++ resolved
@@ -2,15 +2,13 @@
 import { GridFileSchemaV1_1, upgradeV1toV1_1 } from './GridFileV1_1';
 import { GridFile, GridFiles } from '.';
 import { debugShowFileIO } from '../debugFlags';
-<<<<<<< HEAD
-import { GridFileSchemaV1_2, upgradeV1_1toV1_2 } from './GridFileV1_3';
-=======
 import { GridFileSchemaV1_2, upgradeV1_1toV1_2 } from './GridFileV1_2';
->>>>>>> 39622b38
+import { GridFileSchemaV1_3, upgradeV1_2toV1_3 } from './GridFileV1_3';
 
 // Ordered by newest first
 const files = [
-  { schema: GridFileSchemaV1_2 },
+  { schema: GridFileSchemaV1_3 },
+  { schema: GridFileSchemaV1_2, updateFn: upgradeV1_2toV1_3 },
   { schema: GridFileSchemaV1_1, updateFn: upgradeV1_1toV1_2 },
   { schema: GridFileSchemaV1, updateFn: upgradeV1toV1_1 },
 ];
