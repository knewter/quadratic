--- conflicted
+++ resolved
@@ -8,11 +8,8 @@
   showCommandPalette: boolean;
   showGoToMenu: boolean;
   showFileMenu: boolean;
-<<<<<<< HEAD
   showShareMenu: boolean;
-=======
   showFeedbackMenu: boolean;
->>>>>>> 882aab9c
   selectedCell: Coordinate;
   mode: CellType;
 }
