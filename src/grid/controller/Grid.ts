--- conflicted
+++ resolved
@@ -1,31 +1,21 @@
 import * as Sentry from '@sentry/browser';
 import { Point, Rectangle } from 'pixi.js';
 import { debugMockLargeData } from '../../debugFlags';
-<<<<<<< HEAD
-import {
+import { debugTimeCheck, debugTimeReset } from '../../gridGL/helpers/debugPerformance';
+import { Coordinate } from '../../gridGL/types/size';
+import { readFileAsArrayBuffer } from '../../helpers/files';
+import init, {
   CodeCellLanguage,
   GridController,
   MinMax,
   Pos,
   Rect as RectInternal,
   SheetOffsets,
-=======
-import { debugTimeCheck, debugTimeReset } from '../../gridGL/helpers/debugPerformance';
-import { Coordinate } from '../../gridGL/types/size';
-import { readFileAsArrayBuffer } from '../../helpers/files';
-import init, {
-  GridController,
-  MinMax,
-  Placement,
-  Pos,
-  Rect as RectInternal,
->>>>>>> 9f144197
 } from '../../quadratic-core/quadratic_core';
 import {
   CellAlign,
   CellFormatSummary,
   CellWrap,
-  // CodeCellValue,
   FormattingSummary,
   JsClipboard,
   JsRenderCell,
@@ -535,7 +525,13 @@
     const file_bytes = await readFileAsArrayBuffer(file);
 
     try {
-      const summary = this.gridController.importCsv(sheetId, file_bytes, file.name, pos, sheets.getCursorPosition());
+      const summary = await this.gridController.importCsv(
+        sheetId,
+        file_bytes,
+        file.name,
+        pos,
+        sheets.getCursorPosition()
+      );
       transactionResponse(summary);
     } catch (error) {
       // TODO(ddimaria): standardize on how WASM formats errors for a consistent error
@@ -576,10 +572,10 @@
   //#region AutoComplete
   //-----------------
 
-  expand(sheetId: string, rectangle: Rectangle, range: Rectangle) {
+  async expand(sheetId: string, rectangle: Rectangle, range: Rectangle) {
     if (!this.gridController) throw new Error('Expected grid to be defined in Grid');
 
-    const summary = this.gridController.expand(
+    const summary = await this.gridController.expand(
       sheetId,
       rectangleToRect(rectangle),
       rectangleToRect(range),
