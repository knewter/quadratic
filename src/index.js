import * as Sentry from '@sentry/react';
import { BrowserTracing } from '@sentry/tracing';
import React from 'react';
import { createRoot } from 'react-dom/client';
import { RouterProvider } from 'react-router-dom';
import { ShowAfter } from './components/ShowAfter';
<<<<<<< HEAD
import { REACT_APP_SENTRY_DSN } from './constants/env';
import './index.css';
=======
>>>>>>> 0cc3c5a5
import reportWebVitals from './reportWebVitals';
import { router } from './router';
import './styles.css';
import { QuadraticLoading } from './ui/loading/QuadraticLoading';

if (REACT_APP_SENTRY_DSN)
  Sentry.init({
    dsn: REACT_APP_SENTRY_DSN,
    integrations: [new BrowserTracing()],

    // We recommend adjusting this value in production, or using tracesSampler
    // for finer control
    tracesSampleRate: 1.0,
  });

const container = document.getElementById('root');
const root = createRoot(container);
root.render(
  <React.StrictMode>
    <RouterProvider
      router={router}
      fallbackElement={
        <ShowAfter delay={2000}>
          <QuadraticLoading />
        </ShowAfter>
      }
    />
  </React.StrictMode>
);

// If you want to start measuring performance in your app, pass a function
// to log results (for example: reportWebVitals(console.log))
// or send to an analytics endpoint. Learn more: https://bit.ly/CRA-vitals
reportWebVitals();<|MERGE_RESOLUTION|>--- conflicted
+++ resolved
@@ -4,11 +4,7 @@
 import { createRoot } from 'react-dom/client';
 import { RouterProvider } from 'react-router-dom';
 import { ShowAfter } from './components/ShowAfter';
-<<<<<<< HEAD
 import { REACT_APP_SENTRY_DSN } from './constants/env';
-import './index.css';
-=======
->>>>>>> 0cc3c5a5
 import reportWebVitals from './reportWebVitals';
 import { router } from './router';
 import './styles.css';
