/* eslint-disable @typescript-eslint/no-unused-vars */
import { Point } from 'pixi.js';
import { debug, debugShowCellsForDirtyQuadrants, debugShowFPS, debugShowWhyRendering } from 'debugFlags';
import {
  debugRendererLight,
  debugShowCachedCounts,
  debugShowChildren,
  debugTimeCheck,
  debugTimeReset,
} from '../helpers/debugPerformance';
import { FPS } from '../helpers/Fps';
import { QUADRANT_RENDER_WAIT } from '../quadrants/quadrantConstants';
import { PixiApp } from './PixiApp';

export class Update {
  private pixiApp: PixiApp;
  private raf?: number;
  private fps?: FPS;
  private nextQuadrantRender = 0;
  private lastViewportPosition: Point = new Point();
  private lastViewportScale = 1;

  constructor(app: PixiApp) {
    this.pixiApp = app;
    if (debugShowFPS) {
      this.fps = new FPS();
    }
  }

  start(): void {
    if (!this.raf) {
      this.raf = requestAnimationFrame(this.update);
    }
  }

  destroy(): void {
    if (this.raf) {
      cancelAnimationFrame(this.raf);
      this.raf = undefined;
    }
  }

  private updateViewport(): void {
    const { viewport } = this.pixiApp;
    let dirty = false;
    if (this.lastViewportScale !== viewport.scale.x) {
      this.lastViewportScale = viewport.scale.x;
      dirty = true;
      window.dispatchEvent(new CustomEvent<number>('zoom-event', { detail: viewport.scale.x }));
    }
    if (this.lastViewportPosition.x !== viewport.x || this.lastViewportPosition.y !== viewport.y) {
      this.lastViewportPosition.x = viewport.x;
      this.lastViewportPosition.y = viewport.y;
      dirty = true;
    }
    if (dirty) this.pixiApp.viewportChanged();
  }

  // update loop w/debug checks
  private update = (timeStart: number): void => {
    const app = this.pixiApp;
    if (app.destroyed) return;

    this.updateViewport();

<<<<<<< HEAD
    // const rendererDirty = app.isDirty();

    // if (rendererDirty && debugShowWhyRendering) {
    //   console.log(
    //     `dirty: ${app.viewport.dirty ? 'viewport ' : ''}${app.gridLines.dirty ? 'gridLines ' : ''}${
    //       app.axesLines.dirty ? 'axesLines ' : ''
    //     }${app.headings.dirty ? 'headings ' : ''}${app.cells.dirty ? 'cells ' : ''}${app.cursor.dirty ? 'cursor ' : ''}`
    //   );
    // }
=======
    const rendererDirty =
      app.viewport.dirty ||
      app.gridLines.dirty ||
      app.axesLines.dirty ||
      app.headings.dirty ||
      app.boxCells.dirty ||
      app.cells.dirty ||
      app.cursor.dirty;

    if (rendererDirty && debugShowWhyRendering) {
      console.log(
        `dirty: ${app.viewport.dirty ? 'viewport ' : ''}${app.gridLines.dirty ? 'gridLines ' : ''}${
          app.axesLines.dirty ? 'axesLines ' : ''
        }${app.headings.dirty ? 'headings ' : ''}${app.cells.dirty ? 'cells ' : ''}${app.cursor.dirty ? 'cursor ' : ''}`
      );
    }
>>>>>>> 47ee94bd

    debugTimeReset();
    app.tables.update();
    app.headings.update();
<<<<<<< HEAD
    // debugTimeCheck('[Update] headings');
=======
    debugTimeCheck('[Update] headings');
    app.boxCells.update();
    debugTimeCheck('[Update] boxCells');
    app.cells.update();
    debugTimeCheck('[Update] cells');
>>>>>>> 47ee94bd
    app.cursor.update();
    // debugTimeCheck('[Update] cursor');

    if (app.isDirty()) {
      app.viewport.dirty = false;

      // // forces the temporary replacement cells to render instead of the cache or cells (used for debugging only)
      // if (debugShowCellsForDirtyQuadrants) {
      //   app.quadrants.visible = false;
      //   const cellRectangles = app.quadrants.getCellsForDirtyQuadrants();
      //   app.cells.changeVisibility(true);
      //   app.cells.drawMultipleBounds(cellRectangles);
      // }

      // // normal rendering
      // else if (app.quadrants.visible) {
      //   const cellRectangles = app.quadrants.getCellsForDirtyQuadrants();
      //   if (cellRectangles.length) {
      //     app.cells.changeVisibility(true);
      //     app.cells.drawMultipleBounds(cellRectangles);
      //   }
      // }
      debugTimeReset();
      app.renderer.render(app.stage);
      debugTimeCheck('[Update] render');
      // this.nextQuadrantRender = performance.now() + QUADRANT_RENDER_WAIT;
      // debugRendererLight(true);
      // debugShowChildren(app.stage, 'stage');
      // debugShowCachedCounts(app);
    } else {
      debugRendererLight(false);

      // only render quadrants when the viewport hasn't been dirty for a while
      // if (timeStart > this.nextQuadrantRender) {
      //   app.quadrants.update(timeStart);
      // }
    }

    this.raf = requestAnimationFrame(this.update);
    this.fps?.update();
  };

<<<<<<< HEAD
  // forceUpdate(): void {
  //   const app = this.pixiApp;
  //   app.gridLines.update();
  //   app.axesLines.update();
  //   app.headings.update();
  //   app.cells.update();
  //   app.cursor.update();
  // }
=======
  forceUpdate(): void {
    const app = this.pixiApp;
    app.gridLines.update();
    app.axesLines.update();
    app.headings.update();
    app.cells.update();
    app.cursor.update();
  }

  // update loop w/o debug checks
  private update = (timeStart: number): void => {
    const app = this.pixiApp;
    if (app.destroyed) return;

    this.updateViewport();

    const rendererDirty =
      app.viewport.dirty ||
      app.gridLines.dirty ||
      app.axesLines.dirty ||
      app.headings.dirty ||
      app.boxCells.dirty ||
      app.cells.dirty ||
      app.cursor.dirty;

    app.gridLines.update();
    app.axesLines.update();
    app.headings.update();
    app.boxCells.update();
    app.cells.update();
    app.cursor.update();

    if (rendererDirty) {
      app.viewport.dirty = false;
      if (app.quadrants.visible) {
        const cellRectangles = app.quadrants.getCellsForDirtyQuadrants();
        if (cellRectangles.length) {
          app.cells.changeVisibility(true);
          app.cells.drawMultipleBounds(cellRectangles);
        }
      }
      app.renderer.render(app.stage);
      this.nextQuadrantRender = performance.now() + QUADRANT_RENDER_WAIT;
    } else {
      // only render quadrants when the viewport hasn't been dirty for a while
      if (timeStart > this.nextQuadrantRender) {
        app.quadrants.update(timeStart);
      }
    }

    this.raf = requestAnimationFrame(this.update);
  };
>>>>>>> 47ee94bd
}<|MERGE_RESOLUTION|>--- conflicted
+++ resolved
@@ -1,22 +1,14 @@
 /* eslint-disable @typescript-eslint/no-unused-vars */
 import { Point } from 'pixi.js';
-import { debug, debugShowCellsForDirtyQuadrants, debugShowFPS, debugShowWhyRendering } from 'debugFlags';
-import {
-  debugRendererLight,
-  debugShowCachedCounts,
-  debugShowChildren,
-  debugTimeCheck,
-  debugTimeReset,
-} from '../helpers/debugPerformance';
+import { debugShowFPS } from 'debugFlags';
+import { debugRendererLight, debugTimeCheck, debugTimeReset } from '../helpers/debugPerformance';
 import { FPS } from '../helpers/Fps';
-import { QUADRANT_RENDER_WAIT } from '../quadrants/quadrantConstants';
 import { PixiApp } from './PixiApp';
 
 export class Update {
   private pixiApp: PixiApp;
   private raf?: number;
   private fps?: FPS;
-  private nextQuadrantRender = 0;
   private lastViewportPosition: Point = new Point();
   private lastViewportScale = 1;
 
@@ -63,7 +55,6 @@
 
     this.updateViewport();
 
-<<<<<<< HEAD
     // const rendererDirty = app.isDirty();
 
     // if (rendererDirty && debugShowWhyRendering) {
@@ -73,37 +64,11 @@
     //     }${app.headings.dirty ? 'headings ' : ''}${app.cells.dirty ? 'cells ' : ''}${app.cursor.dirty ? 'cursor ' : ''}`
     //   );
     // }
-=======
-    const rendererDirty =
-      app.viewport.dirty ||
-      app.gridLines.dirty ||
-      app.axesLines.dirty ||
-      app.headings.dirty ||
-      app.boxCells.dirty ||
-      app.cells.dirty ||
-      app.cursor.dirty;
-
-    if (rendererDirty && debugShowWhyRendering) {
-      console.log(
-        `dirty: ${app.viewport.dirty ? 'viewport ' : ''}${app.gridLines.dirty ? 'gridLines ' : ''}${
-          app.axesLines.dirty ? 'axesLines ' : ''
-        }${app.headings.dirty ? 'headings ' : ''}${app.cells.dirty ? 'cells ' : ''}${app.cursor.dirty ? 'cursor ' : ''}`
-      );
-    }
->>>>>>> 47ee94bd
 
     debugTimeReset();
     app.tables.update();
     app.headings.update();
-<<<<<<< HEAD
     // debugTimeCheck('[Update] headings');
-=======
-    debugTimeCheck('[Update] headings');
-    app.boxCells.update();
-    debugTimeCheck('[Update] boxCells');
-    app.cells.update();
-    debugTimeCheck('[Update] cells');
->>>>>>> 47ee94bd
     app.cursor.update();
     // debugTimeCheck('[Update] cursor');
 
@@ -146,7 +111,6 @@
     this.fps?.update();
   };
 
-<<<<<<< HEAD
   // forceUpdate(): void {
   //   const app = this.pixiApp;
   //   app.gridLines.update();
@@ -155,58 +119,4 @@
   //   app.cells.update();
   //   app.cursor.update();
   // }
-=======
-  forceUpdate(): void {
-    const app = this.pixiApp;
-    app.gridLines.update();
-    app.axesLines.update();
-    app.headings.update();
-    app.cells.update();
-    app.cursor.update();
-  }
-
-  // update loop w/o debug checks
-  private update = (timeStart: number): void => {
-    const app = this.pixiApp;
-    if (app.destroyed) return;
-
-    this.updateViewport();
-
-    const rendererDirty =
-      app.viewport.dirty ||
-      app.gridLines.dirty ||
-      app.axesLines.dirty ||
-      app.headings.dirty ||
-      app.boxCells.dirty ||
-      app.cells.dirty ||
-      app.cursor.dirty;
-
-    app.gridLines.update();
-    app.axesLines.update();
-    app.headings.update();
-    app.boxCells.update();
-    app.cells.update();
-    app.cursor.update();
-
-    if (rendererDirty) {
-      app.viewport.dirty = false;
-      if (app.quadrants.visible) {
-        const cellRectangles = app.quadrants.getCellsForDirtyQuadrants();
-        if (cellRectangles.length) {
-          app.cells.changeVisibility(true);
-          app.cells.drawMultipleBounds(cellRectangles);
-        }
-      }
-      app.renderer.render(app.stage);
-      this.nextQuadrantRender = performance.now() + QUADRANT_RENDER_WAIT;
-    } else {
-      // only render quadrants when the viewport hasn't been dirty for a while
-      if (timeStart > this.nextQuadrantRender) {
-        app.quadrants.update(timeStart);
-      }
-    }
-
-    this.raf = requestAnimationFrame(this.update);
-  };
->>>>>>> 47ee94bd
 }