import { Viewport } from 'pixi-viewport';
import { Container, Graphics, Renderer } from 'pixi.js';
import { isMobile } from 'react-device-detect';
import { editorInteractionStateDefault } from '../../atoms/editorInteractionStateAtom';
import { HEADING_SIZE } from '../../constants/gridConstants';
import { debugShowCacheFlag } from '../../debugFlags';
import {
  copyToClipboardEvent,
  cutToClipboardEvent,
  pasteFromClipboardEvent,
} from '../../grid/actions/clipboard/clipboard';
import { sheets } from '../../grid/controller/Sheets';
import { AxesLines } from '../UI/AxesLines';
import { Cursor } from '../UI/Cursor';
import { GridLines } from '../UI/GridLines';
import { BoxCells } from '../UI/boxCells';
import { GridHeadings } from '../UI/gridHeadings/GridHeadings';
import { CellsSheets } from '../cells/CellsSheets';
import { Pointer } from '../interaction/pointer/Pointer';
import { ensureVisible } from '../interaction/viewportHelper';
import { loadAssets } from '../loadAssets';
import { HORIZONTAL_SCROLL_KEY, Wheel, ZOOM_KEY } from '../pixiOverride/Wheel';
import { Quadrants } from '../quadrants/Quadrants';
import { pixiAppSettings } from './PixiAppSettings';
import { Update } from './Update';
import { HighlightedCells } from './highlightedCells';
import './pixiApp.css';

export class PixiApp {
  private parent?: HTMLDivElement;
  private update!: Update;
  private cacheIsVisible = false;

  highlightedCells = new HighlightedCells();
  canvas!: HTMLCanvasElement;
  viewport!: Viewport;
  gridLines!: GridLines;
  axesLines!: AxesLines;
  cursor!: Cursor;
  headings!: GridHeadings;
  boxCells!: BoxCells;
  cellsSheets!: CellsSheets;
  quadrants!: Quadrants;
  pointer!: Pointer;
  viewportContents!: Container;
  renderer!: Renderer;
  stage = new Container();
  loading = true;
  destroyed = false;
  paused = true;

  // for testing purposes
  debug!: Graphics;

  async init() {
    await loadAssets();
    this.initCanvas();
    await this.rebuild();

    // keep a reference of app on window, used for Playwright tests
    //@ts-expect-error
    window.pixiapp = this;

    console.log('[QuadraticGL] environment ready');
  }

  private initCanvas() {
    this.canvas = document.createElement('canvas');
    this.canvas.id = 'QuadraticCanvasID';
    this.canvas.className = 'pixi_canvas';
    this.canvas.tabIndex = 0;

    const resolution = Math.max(2, window.devicePixelRatio);
    this.renderer = new Renderer({
      view: this.canvas,
      resolution,
      antialias: true,
      backgroundColor: 0xffffff,
    });

    this.viewport = new Viewport({ interaction: this.renderer.plugins.interaction });
    this.stage.addChild(this.viewport);
    this.viewport
      .drag({
        pressDrag: true,
        wheel: false, // handled by Wheel plugin below
        ...(isMobile ? {} : { keyToPress: ['Space'] }),
      })
      .decelerate()
      .pinch()
      .clampZoom({
        minScale: 0.01,
        maxScale: 10,
      });
    this.viewport.plugins.add(
      'wheel',
      new Wheel(this.viewport, {
        trackpadPinch: true,
        wheelZoom: true,
        percent: 1.5,
        keyToPress: [...ZOOM_KEY, ...HORIZONTAL_SCROLL_KEY],
      })
    );

    // hack to ensure pointermove works outside of canvas
    this.viewport.off('pointerout');

    // this holds the viewport's contents so it can be reused in Quadrants
    this.viewportContents = this.viewport.addChild(new Container());

    // useful for debugging at viewport locations
    this.debug = this.viewportContents.addChild(new Graphics());

    // todo...
    this.quadrants = new Quadrants(); //this.viewportContents.addChild(new Quadrants(this));
    this.quadrants.visible = false;

    this.gridLines = this.viewportContents.addChild(new GridLines());
    this.axesLines = this.viewportContents.addChild(new AxesLines());
    this.cellsSheets = this.viewportContents.addChild(new CellsSheets());

    this.boxCells = this.viewportContents.addChild(new BoxCells());
    this.cursor = this.viewportContents.addChild(new Cursor());
    this.headings = this.viewportContents.addChild(new GridHeadings());

    this.reset();

    this.pointer = new Pointer(this.viewport);
    this.update = new Update();

    // if (debugAlwaysShowCache) this.showCache();
    // console.log('listeners...');
    this.setupListeners();
  }

  private setupListeners() {
    window.addEventListener('resize', this.resize);
    document.addEventListener('copy', copyToClipboardEvent);
    document.addEventListener('paste', pasteFromClipboardEvent);
    document.addEventListener('cut', cutToClipboardEvent);
  }

  private removeListeners() {
    window.removeEventListener('resize', this.resize);
    document.removeEventListener('copy', copyToClipboardEvent);
    document.removeEventListener('paste', pasteFromClipboardEvent);
    document.removeEventListener('cut', cutToClipboardEvent);
  }

  private showCache(): void {
    if (debugShowCacheFlag && !this.quadrants.visible) {
      const cacheOn = document.querySelector('.debug-show-cache-on');
      if (cacheOn) {
        (cacheOn as HTMLSpanElement).innerHTML = 'CACHE';
      }
    }
    // this.cells.changeVisibility(false);
    this.quadrants.visible = true;
    this.cacheIsVisible = true;
  }

  private showCells(): void {
    // if (debugShowCacheFlag && !this.cells.visible) {
    //   const cacheOn = document.querySelector('.debug-show-cache-on') as HTMLSpanElement;
    //   if (cacheOn) {
    //     cacheOn.innerHTML = '';
    //   }
    // }
    // this.cells.dirty = true;
    // this.cells.changeVisibility(true);
    this.quadrants.visible = false;
    this.cacheIsVisible = false;
  }

  setViewportDirty(): void {
    this.viewport.dirty = true;
  }

  viewportChanged = (): void => {
    this.viewport.dirty = true;
    this.gridLines.dirty = true;
    this.axesLines.dirty = true;
    this.headings.dirty = true;
    this.cursor.dirty = true;
    this.cellsSheets?.cull(this.viewport.getVisibleBounds());
    sheets.sheet.cursor.viewport = this.viewport.lastViewport!;

    // if (!debugNeverShowCache && (this.viewport.scale.x < QUADRANT_SCALE || debugAlwaysShowCache)) {
    //   this.showCache();
    // } else {
    //   this.showCells();
    // }
  };

  attach(parent: HTMLDivElement): void {
    this.parent = parent;
    parent.appendChild(this.canvas);
    this.resize();
    this.update.start();
    this.canvas.focus();
    this.setViewportDirty();
  }

  destroy(): void {
    this.update.destroy();
    this.renderer.destroy(true);
    this.viewport.destroy();
    this.quadrants.destroy();
    this.removeListeners();
    this.destroyed = true;
  }

  resize = (): void => {
    if (!this.parent || this.destroyed) return;
    const width = this.parent.offsetWidth;
    const height = this.parent.offsetHeight;
    this.canvas.width = this.renderer.resolution * width;
    this.canvas.height = this.renderer.resolution * height;
    this.renderer.resize(width, height);
    this.viewport.resize(width, height);
    this.gridLines.dirty = true;
    this.axesLines.dirty = true;
    this.headings.dirty = true;
    this.cursor.dirty = true;
  };

  // called before and after a quadrant render
  prepareForCopying(options?: { gridLines: boolean }): Container {
    this.gridLines.visible = options?.gridLines ?? false;
    this.axesLines.visible = false;
    this.cursor.visible = false;
    this.headings.visible = false;
    this.quadrants.visible = false;
    this.boxCells.visible = false;
    return this.viewportContents;
  }

  cleanUpAfterCopying(): void {
    this.gridLines.visible = true;
    this.axesLines.visible = true;
    this.cursor.visible = true;
    this.headings.visible = true;
    this.boxCells.visible = true;
    this.quadrants.visible = this.cacheIsVisible;
  }

  // helper for playwright
  render(): void {
    this.renderer.render(this.stage);
  }

  focus(): void {
    this.canvas?.focus();
  }

  reset(): void {
    this.viewport.scale.set(1);
    if (pixiAppSettings.showHeadings) {
      this.viewport.position.set(HEADING_SIZE, HEADING_SIZE);
    } else {
      this.viewport.position.set(0, 0);
    }
    pixiAppSettings.setEditorInteractionState?.(editorInteractionStateDefault);
  }

  // Pre-renders quadrants by cycling through one quadrant per frame
  preRenderQuadrants(resolve?: () => void): Promise<void> {
    return new Promise((_resolve) => {
      if (!resolve) {
        resolve = _resolve;
      }
      this.quadrants.update(0);
      if (this.quadrants.needsUpdating()) {
        // the timeout allows the quadratic logo animation to appear smooth
        setTimeout(() => this.preRenderQuadrants(resolve), 100);
      } else {
        resolve();
      }
    });
  }

  async rebuild() {
    sheets.create();
    await this.cellsSheets.create();

    this.paused = true;
    this.viewport.dirty = true;
    this.gridLines.dirty = true;
    this.axesLines.dirty = true;
    this.headings.dirty = true;
    this.cursor.dirty = true;
    this.boxCells.reset();

    this.viewport.dirty = true;
    this.paused = false;
    this.reset();
<<<<<<< HEAD
=======
    this.setViewportDirty();
>>>>>>> 07df3ada
  }

  loadViewport(): void {
    const lastViewport = sheets.sheet.cursor.viewport;
    if (lastViewport) {
      this.viewport.position.set(lastViewport.x, lastViewport.y);
      this.viewport.scale.set(lastViewport.scaleX, lastViewport.scaleY);
      this.viewport.dirty = true;
    }
  }

  getStartingViewport(): { x: number; y: number } {
    if (pixiAppSettings.showHeadings) {
      return { x: HEADING_SIZE, y: HEADING_SIZE };
    } else {
      return { x: 0, y: 0 };
    }
  }

  updateCursorPosition(
    options = {
      ensureVisible: true,
    }
  ): void {
    this.cursor.dirty = true;
    this.headings.dirty = true;

    if (options.ensureVisible) ensureVisible();

    // triggers useGetBorderMenu clearSelection()
    window.dispatchEvent(new CustomEvent('cursor-position'));
  }

  adjustHeadings(options: { sheetId: string; delta: number; row?: number; column?: number }): void {
    this.cellsSheets.adjustHeadings(options);
    this.headings.dirty = true;
    this.gridLines.dirty = true;
    this.cursor.dirty = true;
  }
}

export const pixiApp = new PixiApp();<|MERGE_RESOLUTION|>--- conflicted
+++ resolved
@@ -294,10 +294,7 @@
     this.viewport.dirty = true;
     this.paused = false;
     this.reset();
-<<<<<<< HEAD
-=======
     this.setViewportDirty();
->>>>>>> 07df3ada
   }
 
   loadViewport(): void {
