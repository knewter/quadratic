import { BitmapFont, Rectangle } from 'pixi.js';
import { HEADING_SIZE } from '../../constants/gridConstants';
import { sheetController } from '../../grid/controller/SheetController';
import { Sheet } from '../../grid/sheet/Sheet';
<<<<<<< HEAD
import { SheetId } from '../../quadratic-core/types';
=======
import { CellValue, SheetId } from '../../quadratic-core/types';
import { zoomInOut, zoomToFit, zoomToSelection } from '../helpers/zoom';
>>>>>>> afe25b63
import { ensureVisible } from '../interaction/viewportHelper';
import { QuadrantChanged } from '../quadrants/Quadrants';
import { pixiApp } from './PixiApp';
import { PixiAppSettings } from './PixiAppSettings';

// this is a helper for the sheetController and react to communicate with PixiApp

export interface SetDirty {
  cursor?: boolean;
  headings?: boolean;
  gridLines?: boolean;
}

// todo: with pixiApp a singleton, this can be removed

class PixiAppEvents {
  getSettings(): PixiAppSettings {
    return pixiApp.settings;
  }

  quadrantsChanged(quadrantChanged: QuadrantChanged): void {
    // pixiApp.quadrants.quadrantChanged(quadrantChanged);
  }

  setDirty(dirty: SetDirty): void {
    if (dirty.cursor) {
      pixiApp.cursor.dirty = true;
    }
    if (dirty.headings) {
      pixiApp.headings.dirty = true;
    }
    if (dirty.gridLines) {
      pixiApp.gridLines.dirty = true;
    }
  }

  cursorPosition(): void {
    pixiApp.cursor.dirty = true;
    pixiApp.headings.dirty = true;

    ensureVisible();

    // triggers useGetBorderMenu clearSelection()
    window.dispatchEvent(new CustomEvent('cursor-position'));
  }

  changeSheet(): void {
    if (!pixiApp) throw new Error('Expected app to be defined in PixiAppEvents.changeSheet');

    pixiApp.viewport.dirty = true;
    pixiApp.gridLines.dirty = true;
    pixiApp.axesLines.dirty = true;
    pixiApp.headings.dirty = true;
    pixiApp.cursor.dirty = true;
    // pixiApp.quadrants.changeSheet();
    pixiApp.boxCells.reset();
    pixiApp.settings.changeInput(false);
    pixiApp.cellsSheets.show(sheetController.sheet.id);
  }

  addSheet(sheet: Sheet): void {
    // todo: hack!!! (this avoids loading the sheets during initial load b/c PIXI is not set up yet)
    if (BitmapFont.available['OpenSans']) {
      pixiApp.cellsSheets.addSheet(sheet.id);
    }
    // pixiApp.quadrants.addSheet(sheet);
  }

  quadrantsDelete(sheet: Sheet): void {
    // pixiApp.quadrants.deleteSheet(sheet);
  }

  async rebuild() {}

  setZoomState(zoom: number): void {
    zoomInOut(zoom);
  }

  setZoomTo(type: 'selection' | 'fit'): void {
    if (type === 'selection') {
      zoomToSelection();
    } else if (type === 'fit') {
      zoomToFit();
    }
  }

<<<<<<< HEAD
  changeInput(input: boolean, initialValue?: string): void {
    if (!this.app) throw new Error('Expected app to be defined in PixiAppEvents.changeInput');
    this.app.settings.changeInput(input, initialValue);
=======
  changeInput(input: boolean, initialValue?: CellValue | undefined): void {
    pixiApp.settings.changeInput(input, initialValue);
>>>>>>> afe25b63
  }

  async loadSheets() {
    await pixiApp.cellsSheets.create();
    pixiApp.viewport.dirty = true;
  }

  async deleteSheet(sheetId: string) {
    pixiApp.cellsSheets.deleteSheet(sheetId);
  }

  getStartingViewport(): { x: number; y: number } {
    if (pixiApp.settings.showHeadings) {
      return { x: HEADING_SIZE, y: HEADING_SIZE };
    } else {
      return { x: 0, y: 0 };
    }
  }

  loadViewport(): void {
    const lastViewport = sheetController.sheet.cursor.viewport;
    if (lastViewport) {
      pixiApp.viewport.position.set(lastViewport.x, lastViewport.y);
      pixiApp.viewport.scale.set(lastViewport.scaleX, lastViewport.scaleY);
      pixiApp.viewport.dirty = true;
    }
  }

  setViewportDirty(): void {
    pixiApp.setViewportDirty();
  }

  createBorders(): void {
    pixiApp.cellsSheets.createBorders();
  }

  cellsChanged(sheetId: string, rectangle: Rectangle): void {
    pixiApp.cellsSheets.changed({ sheetId, rectangle, labels: true, background: false });
    pixiApp.setViewportDirty();
  }

  fillsChanged(sheetIds: SheetId[]): void {
    pixiApp.cellsSheets.updateFills(sheetIds);
  }
}

export const pixiAppEvents = new PixiAppEvents();<|MERGE_RESOLUTION|>--- conflicted
+++ resolved
@@ -2,12 +2,7 @@
 import { HEADING_SIZE } from '../../constants/gridConstants';
 import { sheetController } from '../../grid/controller/SheetController';
 import { Sheet } from '../../grid/sheet/Sheet';
-<<<<<<< HEAD
 import { SheetId } from '../../quadratic-core/types';
-=======
-import { CellValue, SheetId } from '../../quadratic-core/types';
-import { zoomInOut, zoomToFit, zoomToSelection } from '../helpers/zoom';
->>>>>>> afe25b63
 import { ensureVisible } from '../interaction/viewportHelper';
 import { QuadrantChanged } from '../quadrants/Quadrants';
 import { pixiApp } from './PixiApp';
@@ -82,26 +77,8 @@
 
   async rebuild() {}
 
-  setZoomState(zoom: number): void {
-    zoomInOut(zoom);
-  }
-
-  setZoomTo(type: 'selection' | 'fit'): void {
-    if (type === 'selection') {
-      zoomToSelection();
-    } else if (type === 'fit') {
-      zoomToFit();
-    }
-  }
-
-<<<<<<< HEAD
   changeInput(input: boolean, initialValue?: string): void {
-    if (!this.app) throw new Error('Expected app to be defined in PixiAppEvents.changeInput');
-    this.app.settings.changeInput(input, initialValue);
-=======
-  changeInput(input: boolean, initialValue?: CellValue | undefined): void {
     pixiApp.settings.changeInput(input, initialValue);
->>>>>>> afe25b63
   }
 
   async loadSheets() {
