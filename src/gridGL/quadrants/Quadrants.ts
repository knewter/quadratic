import { Container, Rectangle } from 'pixi.js';
import { debugShowCacheFlag, debugShowCellsForDirtyQuadrants, debugSkipQuadrantRendering } from '../../debugFlags';
import { CellRectangle } from '../../grid/sheet/CellRectangle';
import { intersects } from '../helpers/intersects';
import { PixiApp } from '../pixiApp/PixiApp';
import { Coordinate } from '../types/size';
import { Quadrant } from './Quadrant';
import { QUADRANT_COLUMNS, QUADRANT_ROWS } from './quadrantConstants';
<<<<<<< HEAD
import { QuadrantsSheet } from './QuadrantsSheet';
import { Sheet } from '../../grid/sheet/Sheet';
=======
import { Cells } from '../UI/cells/Cells';
>>>>>>> 434f9c10

export interface QuadrantChanged {
  row?: number;
  column?: number;
  cells?: Coordinate[];
  range?: { start: Coordinate; end: Coordinate };
}

// QuadrantsSheet rendered for each Sheet in a file
export class Quadrants extends Container {
  private app: PixiApp;
  private quadrants: Map<string, QuadrantsSheet>;

  // used to render cells in Quadrant
  container: Container;
  cells: Cells;

  constructor(app: PixiApp) {
    super();
    this.app = app;
<<<<<<< HEAD
    this.quadrants = new Map();
=======
    this.quadrants = new Map<string, Quadrant>();
    this.container = new Container();
    this.cells = this.container.addChild(new Cells(app));
    this.container.addChildAt(this.cells.cellsBackground, 0);
  }

  getQuadrantCoordinate(x: number, y: number): Coordinate {
    return {
      x: Math.floor(x / QUADRANT_COLUMNS),
      y: Math.floor(y / QUADRANT_ROWS),
    };
>>>>>>> 434f9c10
  }

  static getKey(x: number, y: number): string {
    return `${Math.floor(x / QUADRANT_COLUMNS)},${Math.floor(y / QUADRANT_ROWS)}`;
  }

  changeSheet(): void {
    const quadrantsSheets = Array.from(this.quadrants.values());
    const activeId = this.app.sheet.id;
    quadrantsSheets.forEach((q) => (q.visible = q.sheet.id === activeId));
    if (debugShowCacheFlag) {
      const quadrantsSheet = this.quadrants.get(activeId);
      if (!quadrantsSheet) {
        throw new Error('Expected to find QuadrantsSheet in Quadrants.changeSheet');
      }
      const dirtyCount = quadrantsSheet.children.reduce(
        (count, child) => count + ((child as Quadrant).dirty ? 1 : 0),
        0
      );
      (document.querySelector('.debug-show-cache-count') as HTMLSpanElement).innerHTML = `Quadrants: ${
        quadrantsSheet.children.length - dirtyCount
      }/${quadrantsSheet.children.length}`;
    }
  }

  // adds a newly created sheet to the quadrants
  addSheet(sheet: Sheet): void {
    const quadrantsSheet = this.addChild(new QuadrantsSheet(this.app, sheet));
    this.quadrants.set(sheet.id, quadrantsSheet);
  }

  // deletes the quadrants for a delete sheet
  deleteSheet(sheet: Sheet): void {
    const child = this.quadrants.get(sheet.id);
    if (!child) {
      throw new Error("Could not find sheet's quadrants to delete");
    }
    this.quadrants.delete(sheet.id);
    this.removeChild(child);
  }

  // rebuilds all quadrants
  build(): void {
    this.removeChildren();
    this.quadrants.clear();
    this.app.sheet_controller.sheets.forEach((sheet) => {
      const quadrantsSheet = this.addChild(new QuadrantsSheet(this.app, sheet));
      this.quadrants.set(sheet.id, quadrantsSheet);
    });
  }

  // sorts QuadrantsSheets based on distance to active sheet
  private getSortedQuadrantsSheets(): QuadrantsSheet[] {
    const quadrantsSheets = Array.from(this.quadrants.values());
    const sheets = this.app.sheet_controller.sheets;
    const currentIndex = sheets.indexOf(this.app.sheet);
    if (currentIndex === -1) {
      throw new Error('Expected to find index of current sheet in sheets');
    }
    quadrantsSheets.sort((q1: QuadrantsSheet, q2: QuadrantsSheet) => {
      const q1Index = sheets.findIndex((search) => search.id === q1.sheet.id);
      if (q1Index === -1) {
        throw new Error('Expected to find index of current sheet in sheets');
      }
      const q2Index = sheets.findIndex((search) => search.id === q2.sheet.id);
      if (q2Index === -1) {
        throw new Error('Expected to find index of current sheet in sheets');
      }

      // use the minimum of actual and wrapped distance
      const q1Distance = Math.min(Math.abs(q1Index - currentIndex), Math.abs(q1Index - currentIndex) % sheets.length);
      const q2Distance = Math.min(Math.abs(q2Index - currentIndex), Math.abs(q2Index - currentIndex) % sheets.length);
      return q1Distance - q2Distance;
    });
    return quadrantsSheets;
  }

  needsUpdating(): boolean {
    return !!this.children.find((child) => (child as Quadrant).dirty);
  }

  /**
   * updates one dirty quadrant per frame(any more and UI felt less responsive, even if within frame time)
   * @param timeStart used for console debugging
   * @returns whether the app should rerender if quadrants are visible and the updated quadrant is visible
   */
  update(timeStart: number): boolean {
    if (debugSkipQuadrantRendering) return false;

    const sortedQuadrantsSheet = this.getSortedQuadrantsSheets();
    for (const quadrantsSheet of sortedQuadrantsSheet) {
      const updated = quadrantsSheet.update(this.app.viewport, timeStart);
      if (updated !== 'not dirty') {
        // debug only if it is the active sheet
        if (quadrantsSheet.sheet === this.app.sheet) {
          if (debugShowCacheFlag) {
            const span = document.querySelector('.debug-show-cache-count') as HTMLSpanElement;
            if (span) {
              const dirtyCount = this.children.reduce((count, child) => count + ((child as Quadrant).dirty ? 1 : 0), 0);
              span.innerHTML = `Quadrants: ${this.children.length - dirtyCount}/${this.children.length}`;
            }
          }
          return updated;
        } else {
          return false;
        }
      }
    }
    return false;
  }

  /** marks quadrants dirty based on what has changed */
  quadrantChanged(options: QuadrantChanged, sheet?: Sheet): void {
    sheet = sheet ?? this.app.sheet;
    const quadrantsSheet = this.quadrants.get(sheet.id);
    if (!quadrantsSheet) {
      throw new Error('Expected to find quadrantsSheet in quadrants.quadrantChanged');
    }
    quadrantsSheet.quadrantChanged(options);
  }

  /** Returns CellRectangles for visible dirty quadrants */
  getCellsForDirtyQuadrants(): CellRectangle[] {
    const { viewport } = this.app;
    const { grid, borders, id } = this.app.sheet;
    const quadrantsSheet = this.quadrants.get(id);
    if (!quadrantsSheet) {
      throw new Error('Expected quadrantsSheet to be defined in getCellsForDirtyQuadrants');
    }
    const screen = viewport.getVisibleBounds();
    return quadrantsSheet.children.flatMap((child) => {
      const quadrant = child as Quadrant;
      if (!quadrant.dirty && !debugShowCellsForDirtyQuadrants) return [];
      if (intersects.rectangleRectangle(screen, quadrant.visibleRectangle)) {
        const columnStart = quadrant.location.x * QUADRANT_COLUMNS;
        const rowStart = quadrant.location.y * QUADRANT_ROWS;
        const cellRectangle = grid.getCells(
          new Rectangle(columnStart, rowStart, QUADRANT_COLUMNS - 1, QUADRANT_ROWS - 1)
        );
        cellRectangle.addBorders(borders);
        return [cellRectangle];
      }
      return [];
    });
  }
<<<<<<< HEAD
=======

  private debugCacheStats(): void {
    const textures = this.children.reduce((count, child) => count + (child as Quadrant).debugTextureCount(), 0);
    console.log(`[Quadrants] Rendered ${textures} quadrant textures.`);
  }

  cull(): void {
    const bounds = this.app.viewport.getVisibleBounds();
    this.children.forEach((child) => {
      (child as Quadrant).cull(bounds);
    });
  }
>>>>>>> 434f9c10
}<|MERGE_RESOLUTION|>--- conflicted
+++ resolved
@@ -6,12 +6,9 @@
 import { Coordinate } from '../types/size';
 import { Quadrant } from './Quadrant';
 import { QUADRANT_COLUMNS, QUADRANT_ROWS } from './quadrantConstants';
-<<<<<<< HEAD
 import { QuadrantsSheet } from './QuadrantsSheet';
 import { Sheet } from '../../grid/sheet/Sheet';
-=======
 import { Cells } from '../UI/cells/Cells';
->>>>>>> 434f9c10
 
 export interface QuadrantChanged {
   row?: number;
@@ -32,21 +29,10 @@
   constructor(app: PixiApp) {
     super();
     this.app = app;
-<<<<<<< HEAD
     this.quadrants = new Map();
-=======
-    this.quadrants = new Map<string, Quadrant>();
     this.container = new Container();
     this.cells = this.container.addChild(new Cells(app));
     this.container.addChildAt(this.cells.cellsBackground, 0);
-  }
-
-  getQuadrantCoordinate(x: number, y: number): Coordinate {
-    return {
-      x: Math.floor(x / QUADRANT_COLUMNS),
-      y: Math.floor(y / QUADRANT_ROWS),
-    };
->>>>>>> 434f9c10
   }
 
   static getKey(x: number, y: number): string {
@@ -125,7 +111,8 @@
   }
 
   needsUpdating(): boolean {
-    return !!this.children.find((child) => (child as Quadrant).dirty);
+    const quadrantsSheets = Array.from(this.quadrants.values());
+    return !!quadrantsSheets.find((child) => !(child as QuadrantsSheet).complete);
   }
 
   /**
@@ -192,8 +179,6 @@
       return [];
     });
   }
-<<<<<<< HEAD
-=======
 
   private debugCacheStats(): void {
     const textures = this.children.reduce((count, child) => count + (child as Quadrant).debugTextureCount(), 0);
@@ -206,5 +191,4 @@
       (child as Quadrant).cull(bounds);
     });
   }
->>>>>>> 434f9c10
 }