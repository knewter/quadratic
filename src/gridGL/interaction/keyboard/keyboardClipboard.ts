<<<<<<< HEAD
import { GlobalSnackbar } from '../../../components/GlobalSnackbar';
=======
import { isEditorOrAbove } from '../../../actions';
import { EditorInteractionState } from '../../../atoms/editorInteractionStateAtom';
import { GridInteractionState } from '../../../atoms/gridInteractionStateAtom';
import { GlobalSnackbar } from '../../../components/GlobalSnackbarProvider';
>>>>>>> 0cc3c5a5
import { PNG_MESSAGE } from '../../../constants/appConstants';
import {
  copySelectionToPNG,
  copyToClipboard,
  cutToClipboard,
  pasteFromClipboard,
} from '../../../grid/actions/clipboard/clipboard';
import { sheetController } from '../../../grid/controller/SheetController';

export function keyboardClipboard(props: {
  event: React.KeyboardEvent<HTMLElement>;
<<<<<<< HEAD
  addGlobalSnackbar: GlobalSnackbar['addGlobalSnackbar'];
}): boolean {
  const { addGlobalSnackbar, event } = props;
  const cursor = sheetController.sheet.cursor;

  // Command + V
  if ((event.metaKey || event.ctrlKey) && event.key === 'v') {
    pasteFromClipboard({
      x: cursor.cursorPosition.x,
      y: cursor.cursorPosition.y,
    });
    return true;
  }
=======
  editorInteractionState: EditorInteractionState;
  interactionState: GridInteractionState;
  sheet_controller: SheetController;
  app: PixiApp;
  addGlobalSnackbar: GlobalSnackbar['addGlobalSnackbar'];
}): boolean {
  const {
    addGlobalSnackbar,
    event,
    interactionState,
    sheet_controller,
    app,
    editorInteractionState: { permission },
  } = props;
>>>>>>> 0cc3c5a5

  // Command + Shift + C
  if ((event.metaKey || event.ctrlKey) && event.shiftKey && event.key === 'c') {
    copySelectionToPNG();
    addGlobalSnackbar(PNG_MESSAGE);
    event.preventDefault();
    event.stopPropagation();
    return true;
  }

  const start = cursor.originPosition;
  const end = cursor.terminalPosition;

  // Command + C
  if ((event.metaKey || event.ctrlKey) && event.key === 'c') {
    copyToClipboard(start, end);
    return true;
  }

  // Don't allow commands past here without permission
  if (!isEditorOrAbove(permission)) {
    return false;
  }

  // Command + X
  if ((event.metaKey || event.ctrlKey) && event.key === 'x') {
    cutToClipboard(start, end);
    return true;
  }

  // Command + V
  if ((event.metaKey || event.ctrlKey) && event.key === 'v') {
    pasteFromClipboard(sheet_controller, {
      x: interactionState.cursorPosition.x,
      y: interactionState.cursorPosition.y,
    });
    return true;
  }

  return false;
}<|MERGE_RESOLUTION|>--- conflicted
+++ resolved
@@ -1,11 +1,6 @@
-<<<<<<< HEAD
-import { GlobalSnackbar } from '../../../components/GlobalSnackbar';
-=======
 import { isEditorOrAbove } from '../../../actions';
 import { EditorInteractionState } from '../../../atoms/editorInteractionStateAtom';
-import { GridInteractionState } from '../../../atoms/gridInteractionStateAtom';
 import { GlobalSnackbar } from '../../../components/GlobalSnackbarProvider';
->>>>>>> 0cc3c5a5
 import { PNG_MESSAGE } from '../../../constants/appConstants';
 import {
   copySelectionToPNG,
@@ -17,36 +12,14 @@
 
 export function keyboardClipboard(props: {
   event: React.KeyboardEvent<HTMLElement>;
-<<<<<<< HEAD
-  addGlobalSnackbar: GlobalSnackbar['addGlobalSnackbar'];
-}): boolean {
-  const { addGlobalSnackbar, event } = props;
-  const cursor = sheetController.sheet.cursor;
-
-  // Command + V
-  if ((event.metaKey || event.ctrlKey) && event.key === 'v') {
-    pasteFromClipboard({
-      x: cursor.cursorPosition.x,
-      y: cursor.cursorPosition.y,
-    });
-    return true;
-  }
-=======
   editorInteractionState: EditorInteractionState;
-  interactionState: GridInteractionState;
-  sheet_controller: SheetController;
-  app: PixiApp;
   addGlobalSnackbar: GlobalSnackbar['addGlobalSnackbar'];
 }): boolean {
   const {
     addGlobalSnackbar,
     event,
-    interactionState,
-    sheet_controller,
-    app,
     editorInteractionState: { permission },
   } = props;
->>>>>>> 0cc3c5a5
 
   // Command + Shift + C
   if ((event.metaKey || event.ctrlKey) && event.shiftKey && event.key === 'c') {
@@ -56,6 +29,8 @@
     event.stopPropagation();
     return true;
   }
+
+  const cursor = sheetController.sheet.cursor;
 
   const start = cursor.originPosition;
   const end = cursor.terminalPosition;
@@ -79,10 +54,7 @@
 
   // Command + V
   if ((event.metaKey || event.ctrlKey) && event.key === 'v') {
-    pasteFromClipboard(sheet_controller, {
-      x: interactionState.cursorPosition.x,
-      y: interactionState.cursorPosition.y,
-    });
+    pasteFromClipboard(cursor.originPosition);
     return true;
   }
 
