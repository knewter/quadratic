import { Viewport } from 'pixi-viewport';
import { MultipleFormat } from '../../../ui/menus/TopBar/SubMenus/useGetSelection';
import { Sheet } from '../../../grid/sheet/Sheet';
import { zoomIn, zoomOut, zoomTo100, zoomToFit } from '../../helpers/zoom';
import { EditorInteractionState } from '../../../atoms/editorInteractionStateAtom';
import { Pointer } from '../pointer/Pointer';

export function keyboardViewport(options: {
  event: KeyboardEvent;
  sheet: Sheet;
  viewport?: Viewport;
  editorInteractionState: EditorInteractionState;
  setEditorInteractionState: React.Dispatch<React.SetStateAction<EditorInteractionState>>;
  clearAllFormatting: Function;
  changeBold: Function;
  changeItalic: Function;
  format: MultipleFormat;
  pointer: Pointer;
  presentationMode: boolean;
  setPresentationMode: Function;
}): boolean {
  const {
    changeBold,
    changeItalic,
    clearAllFormatting,
    event,
    format,
    sheet,
    viewport,
    editorInteractionState,
    setEditorInteractionState,
    presentationMode,
    setPresentationMode,
  } = options;

  if (!viewport || event.altKey) return false;

<<<<<<< HEAD
  // Should come before other shortcuts (toggles open file view)
  if ((event.metaKey || event.ctrlKey) && event.code === 'KeyO') {
    setEditorInteractionState({
      ...editorInteractionState,
      showFileMenu: !editorInteractionState.showFileMenu,
    });
    return true;
  }

  if ((event.metaKey || event.ctrlKey) && event.code === 'KeyP') {
=======
  if ((event.metaKey || event.ctrlKey) && (event.code === 'KeyP' || event.code === 'KeyK' || event.code === 'Slash')) {
>>>>>>> 0073303f
    setEditorInteractionState({
      ...editorInteractionState,
      showCellTypeMenu: false,
      showGoToMenu: false,
      showCommandPalette: !editorInteractionState.showCommandPalette,
    });
    return true;
  }

  if ((event.metaKey || event.ctrlKey) && event.code === 'Backslash') {
    clearAllFormatting();
    return true;
  }

  if ((event.metaKey || event.ctrlKey) && event.code === 'Period') {
    setPresentationMode(!presentationMode);
    return true;
  }

  if ((event.metaKey || event.ctrlKey) && event.code === 'KeyB') {
    changeBold(!(format.bold === true));
    return true;
  }

  if ((event.metaKey || event.ctrlKey) && event.code === 'KeyI') {
    changeItalic(!(format.italic === true));
    return true;
  }

  if ((event.metaKey || event.ctrlKey) && (event.code === 'KeyG' || event.code === 'KeyJ')) {
    setEditorInteractionState({
      ...editorInteractionState,
      showCellTypeMenu: false,
      showCommandPalette: false,
      showGoToMenu: !editorInteractionState.showGoToMenu,
    });
    return true;
  }

  if ((event.metaKey || event.ctrlKey) && event.code === 'Equal') {
    zoomIn(viewport);
    return true;
  }

  if ((event.metaKey || event.ctrlKey) && event.code === 'Minus') {
    zoomOut(viewport);
    return true;
  }

  if ((event.metaKey || event.ctrlKey) && event.code === 'Digit9') {
    zoomToFit(sheet, viewport);
    return true;
  }

  if ((event.metaKey || event.ctrlKey) && event.code === 'Digit0') {
    zoomTo100(viewport);
    return true;
  }

  if ((event.metaKey || event.ctrlKey) && event.code === 'KeyS') {
    // don't do anything on Command+S
    return true;
  }

  if (event.code === 'Escape') {
    // if (pointer.handleEscape()) {
    //   return true;
    // }
  }

  return false;
}<|MERGE_RESOLUTION|>--- conflicted
+++ resolved
@@ -35,7 +35,6 @@
 
   if (!viewport || event.altKey) return false;
 
-<<<<<<< HEAD
   // Should come before other shortcuts (toggles open file view)
   if ((event.metaKey || event.ctrlKey) && event.code === 'KeyO') {
     setEditorInteractionState({
@@ -45,10 +44,7 @@
     return true;
   }
 
-  if ((event.metaKey || event.ctrlKey) && event.code === 'KeyP') {
-=======
   if ((event.metaKey || event.ctrlKey) && (event.code === 'KeyP' || event.code === 'KeyK' || event.code === 'Slash')) {
->>>>>>> 0073303f
     setEditorInteractionState({
       ...editorInteractionState,
       showCellTypeMenu: false,
