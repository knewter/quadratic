import { Rectangle } from 'pixi.js';
import { isEditorOrAbove } from '../../../actions';
import { EditorInteractionState } from '../../../atoms/editorInteractionStateAtom';
import { sheets } from '../../../grid/controller/Sheets';
import { pixiAppSettings } from '../../pixiApp/PixiAppSettings';
import { isAllowedFirstChar } from './keyboardCellChars';

export function keyboardCell(options: {
  event: React.KeyboardEvent<HTMLElement>;
  editorInteractionState: EditorInteractionState;
  setEditorInteractionState: React.Dispatch<React.SetStateAction<EditorInteractionState>>;
}): boolean {
  const { event, editorInteractionState, setEditorInteractionState } = options;

  const sheet = sheets.sheet;
  const cursor = sheet.cursor;
  const cursorPosition = cursor.cursorPosition;

  const hasPermission = isEditorOrAbove(editorInteractionState.permission);

  if (event.key === 'Tab') {
    // move single cursor one right
    const delta = event.shiftKey ? -1 : 1;
    cursor.changePosition({
      keyboardMovePosition: {
        x: cursorPosition.x + delta,
        y: cursorPosition.y,
      },
      cursorPosition: {
        x: cursorPosition.x + delta,
        y: cursorPosition.y,
      },
    });
    event.preventDefault();
  }

  if (event.key === 'Enter') {
    const x = interactionState.cursorPosition.x;
    const y = interactionState.cursorPosition.y;
    const cell = sheet_controller.sheet.getCellCopy(x, y);

    if (cell) {
      if (cell.type === 'TEXT' || cell.type === 'COMPUTED') {
        // open single line
        if (hasPermission) {
          setInteractionState({
            ...interactionState,

            showInput: true,
            inputInitialValue: cell.value,
          });
        }
      } else {
        // Open code editor, or move code editor if already open.
        setEditorInteractionState({
          ...editorInteractionState,
          showCellTypeMenu: false,
          showCodeEditor: true,
          selectedCell: { x: x, y: y },
          mode: cell.type,
        });
      }
    } else if (hasPermission) {
      setInteractionState({
        ...interactionState,
        showInput: true,
        inputInitialValue: '',
      });
    }

    event.preventDefault();
  }

  // Don't allow actions beyond here for certain users
  if (!hasPermission) {
    return false;
  }

  if (event.key === 'Backspace' || event.key === 'Delete') {
    // delete a range or a single cell, depending on if MultiCursor is active
    sheet.deleteCells(
      new Rectangle(
        cursor.originPosition.x,
        cursor.originPosition.y,
        cursor.terminalPosition.x - cursor.originPosition.x,
        cursor.terminalPosition.y - cursor.originPosition.y
      )
    );
    event.preventDefault();
  }

<<<<<<< HEAD
  if (event.key === 'Enter') {
    const x = cursorPosition.x;
    const y = cursorPosition.y;
    const cell = sheet.getRenderCell(x, y);
    if (cell) {
      if (cell.language) {
        const mode = cell.language === 'Python' ? 'PYTHON' : cell.language === 'Formula' ? 'FORMULA' : undefined;
        if (!mode) throw new Error(`Unhandled cell.language ${cell.language} in keyboardCell`);
        // Open code editor, or move code editor if already open.
        setEditorInteractionState({
          ...editorInteractionState,
          showCellTypeMenu: false,
          showCodeEditor: true,
          selectedCell: { x: x, y: y },
          mode,
        });
      } else {
        // open single line
        const edit = sheet.getEditCell(x, y);
        pixiAppSettings.changeInput(true, edit);
      }
    } else {
      pixiAppSettings.changeInput(true);
    }
    event.preventDefault();
  }

=======
>>>>>>> c32e27b7
  if (event.key === '/' || event.key === '=') {
    const x = cursorPosition.x;
    const y = cursorPosition.y;
    const cell = sheet.getRenderCell(x, y);
    if (cell) {
      if (cell.language) {
        const mode = cell.language === 'Python' ? 'PYTHON' : cell.language === 'Formula' ? 'FORMULA' : undefined;
        if (!mode) throw new Error(`Unhandled cell.language ${cell.language} in keyboardCell`);

        // Open code editor, or move code editor if already open.
        setEditorInteractionState({
          ...editorInteractionState,
          showCellTypeMenu: false,
          showCodeEditor: true,
          selectedCell: { x: x, y: y },
          mode,
        });
      } else {
        // Open cell input for editing text
        pixiAppSettings.changeInput(true, cell.value);
      }
    } else {
      // Open cell type menu, close editor.
      setEditorInteractionState({
        ...editorInteractionState,
        showCellTypeMenu: true,
        showCodeEditor: false,
        selectedCell: { x: x, y: y },
        mode: 'PYTHON',
      });
    }
    event.preventDefault();
  }

  if (isAllowedFirstChar(event.key)) {
    pixiAppSettings.changeInput(true, event.key);
    event.preventDefault();
  }

  return false;
}<|MERGE_RESOLUTION|>--- conflicted
+++ resolved
@@ -35,39 +35,33 @@
   }
 
   if (event.key === 'Enter') {
-    const x = interactionState.cursorPosition.x;
-    const y = interactionState.cursorPosition.y;
-    const cell = sheet_controller.sheet.getCellCopy(x, y);
-
+    const x = cursorPosition.x;
+    const y = cursorPosition.y;
+    const cell = sheet.getRenderCell(x, y);
     if (cell) {
-      if (cell.type === 'TEXT' || cell.type === 'COMPUTED') {
-        // open single line
-        if (hasPermission) {
-          setInteractionState({
-            ...interactionState,
-
-            showInput: true,
-            inputInitialValue: cell.value,
-          });
-        }
-      } else {
+      if (cell.language) {
+        const mode = cell.language === 'Python' ? 'PYTHON' : cell.language === 'Formula' ? 'FORMULA' : undefined;
+        if (!mode) throw new Error(`Unhandled cell.language ${cell.language} in keyboardCell`);
         // Open code editor, or move code editor if already open.
         setEditorInteractionState({
           ...editorInteractionState,
           showCellTypeMenu: false,
           showCodeEditor: true,
           selectedCell: { x: x, y: y },
-          mode: cell.type,
+          mode,
         });
+      } else {
+        if (hasPermission) {
+          // open single line
+          const edit = sheet.getEditCell(x, y);
+          pixiAppSettings.changeInput(true, edit);
+        }
       }
-    } else if (hasPermission) {
-      setInteractionState({
-        ...interactionState,
-        showInput: true,
-        inputInitialValue: '',
-      });
+    } else {
+      if (hasPermission) {
+        pixiAppSettings.changeInput(true);
+      }
     }
-
     event.preventDefault();
   }
 
@@ -89,36 +83,6 @@
     event.preventDefault();
   }
 
-<<<<<<< HEAD
-  if (event.key === 'Enter') {
-    const x = cursorPosition.x;
-    const y = cursorPosition.y;
-    const cell = sheet.getRenderCell(x, y);
-    if (cell) {
-      if (cell.language) {
-        const mode = cell.language === 'Python' ? 'PYTHON' : cell.language === 'Formula' ? 'FORMULA' : undefined;
-        if (!mode) throw new Error(`Unhandled cell.language ${cell.language} in keyboardCell`);
-        // Open code editor, or move code editor if already open.
-        setEditorInteractionState({
-          ...editorInteractionState,
-          showCellTypeMenu: false,
-          showCodeEditor: true,
-          selectedCell: { x: x, y: y },
-          mode,
-        });
-      } else {
-        // open single line
-        const edit = sheet.getEditCell(x, y);
-        pixiAppSettings.changeInput(true, edit);
-      }
-    } else {
-      pixiAppSettings.changeInput(true);
-    }
-    event.preventDefault();
-  }
-
-=======
->>>>>>> c32e27b7
   if (event.key === '/' || event.key === '=') {
     const x = cursorPosition.x;
     const y = cursorPosition.y;
