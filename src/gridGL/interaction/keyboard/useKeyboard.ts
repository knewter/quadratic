--- conflicted
+++ resolved
@@ -63,11 +63,8 @@
           pointer: app.pointer,
           presentationMode,
           setPresentationMode,
-<<<<<<< HEAD
           app,
-=======
           currentFileId,
->>>>>>> 3c9d1b52
         })
       ) {
         event.stopPropagation();
