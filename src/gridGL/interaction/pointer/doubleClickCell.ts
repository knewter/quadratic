<<<<<<< HEAD
// import { CodeCellValue } from '../../../quadratic-core/types';
import { pixiAppSettings } from '../../pixiApp/PixiAppSettings';
=======
import { isEditorOrAbove } from '../../../actions';
import { Cell } from '../../../schemas';
import { PixiApp } from '../../pixiApp/PixiApp';
>>>>>>> c32e27b7

// todo: fix types

export function doubleClickCell(options: { column: number; row: number; code?: any; cell?: string }): void {
  const { code, cell, column, row } = options;
  const settings = pixiAppSettings;

  if (!settings.setEditorInteractionState) return;
  if (code) {
    if (code.language) {
      const mode = code.language === 'Python' ? 'PYTHON' : code.language === 'Formula' ? 'FORMULA' : undefined;
      if (!mode) throw new Error(`Unhandled cell.language ${code.language} in doubleClickCell`);

<<<<<<< HEAD
=======
  const hasPermission = isEditorOrAbove(settings.editorInteractionState.permission);

  if (cell) {
    if (cell.type === 'TEXT' || cell.type === 'COMPUTED') {
      if (hasPermission) {
        settings.setInteractionState({
          ...settings.interactionState,
          showInput: true,
          inputInitialValue: cell.value,
        });
      }
    } else {
>>>>>>> c32e27b7
      // Open code editor, or move code editor if already open.
      settings.setEditorInteractionState({
        ...settings.editorInteractionState,
        showCellTypeMenu: false,
        showCodeEditor: true,
        selectedCell: { x: column, y: row },
        mode,
      });
    }
<<<<<<< HEAD
  } else {
    settings.changeInput(true, cell);

    // close CodeEditor if open
    if (settings.editorInteractionState.showCodeEditor) {
      settings.setEditorInteractionState({
        ...settings.editorInteractionState,
        showCodeEditor: false,
      });
    }
=======
  } else if (hasPermission) {
    // If no previous value, open single line Input
    settings.setInteractionState({
      ...settings.interactionState,
      showInput: true,
      inputInitialValue: '',
    });
>>>>>>> c32e27b7
  }
}<|MERGE_RESOLUTION|>--- conflicted
+++ resolved
@@ -1,40 +1,20 @@
-<<<<<<< HEAD
 // import { CodeCellValue } from '../../../quadratic-core/types';
+import { isEditorOrAbove } from '../../../actions';
 import { pixiAppSettings } from '../../pixiApp/PixiAppSettings';
-=======
-import { isEditorOrAbove } from '../../../actions';
-import { Cell } from '../../../schemas';
-import { PixiApp } from '../../pixiApp/PixiApp';
->>>>>>> c32e27b7
 
-// todo: fix types
+// todo: fix code types
 
 export function doubleClickCell(options: { column: number; row: number; code?: any; cell?: string }): void {
   const { code, cell, column, row } = options;
   const settings = pixiAppSettings;
+
+  const hasPermission = isEditorOrAbove(settings.editorInteractionState.permission);
 
   if (!settings.setEditorInteractionState) return;
   if (code) {
     if (code.language) {
       const mode = code.language === 'Python' ? 'PYTHON' : code.language === 'Formula' ? 'FORMULA' : undefined;
       if (!mode) throw new Error(`Unhandled cell.language ${code.language} in doubleClickCell`);
-
-<<<<<<< HEAD
-=======
-  const hasPermission = isEditorOrAbove(settings.editorInteractionState.permission);
-
-  if (cell) {
-    if (cell.type === 'TEXT' || cell.type === 'COMPUTED') {
-      if (hasPermission) {
-        settings.setInteractionState({
-          ...settings.interactionState,
-          showInput: true,
-          inputInitialValue: cell.value,
-        });
-      }
-    } else {
->>>>>>> c32e27b7
-      // Open code editor, or move code editor if already open.
       settings.setEditorInteractionState({
         ...settings.editorInteractionState,
         showCellTypeMenu: false,
@@ -43,8 +23,7 @@
         mode,
       });
     }
-<<<<<<< HEAD
-  } else {
+  } else if (hasPermission) {
     settings.changeInput(true, cell);
 
     // close CodeEditor if open
@@ -54,14 +33,5 @@
         showCodeEditor: false,
       });
     }
-=======
-  } else if (hasPermission) {
-    // If no previous value, open single line Input
-    settings.setInteractionState({
-      ...settings.interactionState,
-      showInput: true,
-      inputInitialValue: '',
-    });
->>>>>>> c32e27b7
   }
 }