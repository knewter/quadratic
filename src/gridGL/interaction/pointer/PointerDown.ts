import { Point } from 'pixi.js';
import { IS_READONLY_MODE } from '../../../constants/appConstants';
import { sheetController } from '../../../grid/controller/SheetController';
import { pixiApp } from '../../pixiApp/PixiApp';
import { PanMode } from '../../pixiApp/PixiAppSettings';
import { doubleClickCell } from './doubleClickCell';
import { DOUBLE_CLICK_TIME } from './pointerUtils';

const MINIMUM_MOVE_POSITION = 5;

export class PointerDown {
  active = false;

  private positionRaw?: Point;
  private position?: Point;
  private previousPosition?: { originPosition: Point; terminalPosition: Point };
  private pointerMoved = false;
  private doubleClickTimeout?: number;

  // flag that ensures that if pointerUp triggers during setTimeout, pointerUp is still called (see below)
  private afterShowInput?: boolean;

  pointerDown(world: Point, event: PointerEvent): void {
    if (IS_READONLY_MODE) return;
    if (pixiApp.settings.panMode !== PanMode.Disabled) return;

    const cursor = sheetController.sheet.cursor;

    // note: directly call pixiApp.settings instead of locally defining it here; otherwise it dereferences this

    // this is a hack to ensure CellInput properly closes and updates before the cursor moves positions
    if (pixiApp.settings.input.show) {
      this.afterShowInput = true;
      setTimeout(() => {
        this.pointerDown(world, event);
        this.afterShowInput = false;
      }, 0);
      return;
    }

    const { gridOffsets } = sheetController.sheet;

    this.positionRaw = world;
    const { column, row } = gridOffsets.getRowColumnFromWorld(world.x, world.y);

    const rightClick = event.button === 2 || (event.button === 0 && event.ctrlKey);

    // If right click and we have a multi cell selection.
    // If the user has clicked inside the selection.
    if (rightClick && cursor.multiCursor) {
      if (
        column >= cursor.multiCursor.originPosition.x &&
        column <= cursor.multiCursor.terminalPosition.x &&
        row >= cursor.multiCursor.originPosition.y &&
        row <= cursor.multiCursor.terminalPosition.y
      )
        // Ignore this click. User is accessing the RightClickMenu.
        return;
    }

    if (this.doubleClickTimeout) {
      window.clearTimeout(this.doubleClickTimeout);
      this.doubleClickTimeout = undefined;
      if (
        this.previousPosition &&
        column === this.previousPosition.originPosition.x &&
        row === this.previousPosition.originPosition.y
      ) {
        // ignore right click
        if (rightClick) {
          return;
        }
<<<<<<< HEAD
        const code = this.sheet.getCodeValue(column, row);
        const cell = this.sheet.getEditCell(column, row);
=======
        const code = sheetController.sheet.getCodeValue(column, row);
        const cell = sheetController.sheet.getRenderCell(column, row);
>>>>>>> afe25b63
        doubleClickCell({ column, row, code, cell });
        this.active = false;
        event.preventDefault();
        return;
      }
    }

    // select cells between pressed and cursor position
    if (event.shiftKey) {
      const { column, row } = gridOffsets.getRowColumnFromWorld(world.x, world.y);
      const cursorPosition = cursor.cursorPosition;
      if (column !== cursorPosition.x || row !== cursorPosition.y) {
        // make origin top left, and terminal bottom right
        const originX = cursorPosition.x < column ? cursorPosition.x : column;
        const originY = cursorPosition.y < row ? cursorPosition.y : row;
        const termX = cursorPosition.x > column ? cursorPosition.x : column;
        const termY = cursorPosition.y > row ? cursorPosition.y : row;

        cursor.changePosition({
          keyboardMovePosition: { x: column, y: row },
          multiCursor: {
            originPosition: new Point(originX, originY),
            terminalPosition: new Point(termX, termY),
          },
        });
      }
      return;
    }

    this.active = true;
    this.position = new Point(column, row);

    const previousPosition = {
      originPosition: new Point(column, row),
      terminalPosition: new Point(column, row),
    };

    // Keep track of multiCursor previous position
    this.previousPosition = previousPosition;

    // Move cursor to mouse down position
    // For single click, hide multiCursor
    cursor.changePosition({
      keyboardMovePosition: { x: column, y: row },
      cursorPosition: { x: column, y: row },
    });
    this.pointerMoved = false;
  }

  pointerMove(world: Point): void {
    if (pixiApp.settings.panMode !== PanMode.Disabled) return;

    if (!this.active) return;

    const { viewport } = pixiApp;
    const { gridOffsets } = sheetController.sheet;

    // for determining if double click
    if (!this.pointerMoved && this.doubleClickTimeout && this.positionRaw) {
      if (
        Math.abs(this.positionRaw.x - world.x) + Math.abs(this.positionRaw.y - world.y) >
        MINIMUM_MOVE_POSITION / viewport.scale.x
      ) {
        this.pointerMoved = true;
        this.clearDoubleClick();
      }
    }

    // cursor intersects bottom-corner indicator (disabled for now)
    if (!this.active || !this.position || !this.previousPosition || !this.positionRaw) {
      return;
    }

    // calculate mouse move position
    const { column, row } = gridOffsets.getRowColumnFromWorld(world.x, world.y);

    // cursor start and end in the same cell
    if (column === this.position.x && row === this.position.y) {
      // hide multi cursor when only selecting one cell
      sheetController.sheet.cursor.changePosition({
        keyboardMovePosition: { x: this.position.x, y: this.position.y },
        cursorPosition: { x: this.position.x, y: this.position.y },
      });
      pixiApp.settings.changeInput(false);
    } else {
      // cursor origin and terminal are not in the same cell

      // make origin top left, and terminal bottom right
      const originX = this.position.x < column ? this.position.x : column;
      const originY = this.position.y < row ? this.position.y : row;
      const termX = this.position.x > column ? this.position.x : column;
      const termY = this.position.y > row ? this.position.y : row;

      // determine if the cursor has moved from the previous event
      const hasMoved = !(
        this.previousPosition.originPosition.x === originX &&
        this.previousPosition.originPosition.y === originY &&
        this.previousPosition.terminalPosition.x === termX &&
        this.previousPosition.terminalPosition.y === termY
      );

      // only set state if changed
      // this reduces the number of hooks fired
      if (hasMoved) {
        // update multiCursor
        sheetController.sheet.cursor.changePosition({
          keyboardMovePosition: { x: column, y: row },
          cursorPosition: { x: this.position.x, y: this.position.y },
          multiCursor: {
            originPosition: { x: originX, y: originY },
            terminalPosition: { x: termX, y: termY },
          },
        });
        pixiApp.settings.changeInput(false);

        // update previousPosition
        this.previousPosition = {
          originPosition: new Point(originX, originY),
          terminalPosition: new Point(termX, termY),
        };
      }
    }
  }

  pointerUp(): void {
    if (this.afterShowInput) {
      window.setTimeout(() => this.pointerUp(), 0);
      this.afterShowInput = false;
      return;
    }
    if (this.active) {
      if (!this.pointerMoved) {
        this.doubleClickTimeout = window.setTimeout(() => (this.doubleClickTimeout = undefined), DOUBLE_CLICK_TIME);
      }
      this.active = false;
    }
  }

  private clearDoubleClick(): void {
    if (this.doubleClickTimeout) {
      window.clearTimeout(this.doubleClickTimeout);
      this.doubleClickTimeout = undefined;
    }
  }

  destroy(): void {
    this.clearDoubleClick();
  }
}<|MERGE_RESOLUTION|>--- conflicted
+++ resolved
@@ -70,13 +70,8 @@
         if (rightClick) {
           return;
         }
-<<<<<<< HEAD
-        const code = this.sheet.getCodeValue(column, row);
-        const cell = this.sheet.getEditCell(column, row);
-=======
         const code = sheetController.sheet.getCodeValue(column, row);
-        const cell = sheetController.sheet.getRenderCell(column, row);
->>>>>>> afe25b63
+        const cell = sheetController.sheet.getEditCell(column, row);
         doubleClickCell({ column, row, code, cell });
         this.active = false;
         event.preventDefault();
