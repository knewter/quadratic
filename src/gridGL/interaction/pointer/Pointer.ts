--- conflicted
+++ resolved
@@ -1,12 +1,9 @@
 import { InteractionEvent } from 'pixi.js';
 import { PointerHeading } from './PointerHeading';
 import { PointerDown } from './PointerDown';
-<<<<<<< HEAD
-import { PixiApp } from 'gridGL/pixiApp/PixiApp';
-=======
 import { PointerAutoComplete } from './PointerAutoComplete/PointerAutoComplete';
 import { PointerCursor } from './pointerCursor';
->>>>>>> 47ee94bd
+import { PixiApp } from 'gridGL/pixiApp/PixiApp';
 
 export class Pointer {
   private app: PixiApp;
