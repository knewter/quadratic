--- conflicted
+++ resolved
@@ -169,11 +169,6 @@
     event.preventDefault();
   };
 
-<<<<<<< HEAD
-  const columnWidth = cellOffsets.width * viewport.scale.x;
-
-=======
->>>>>>> 07df3ada
   return (
     <div
       id="cell-edit"
@@ -186,11 +181,7 @@
         position: 'absolute',
         top: 0,
         left: 0,
-<<<<<<< HEAD
-        minWidth: columnWidth,
-=======
         minWidth: cellOffsets.width - CURSOR_THICKNESS * 2,
->>>>>>> 07df3ada
         outline: 'none',
         color: formatting?.textColor ?? 'black',
         padding: `0 ${CURSOR_THICKNESS}px 0 0`,
