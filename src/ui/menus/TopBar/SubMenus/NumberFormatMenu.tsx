--- conflicted
+++ resolved
@@ -1,10 +1,6 @@
-<<<<<<< HEAD
-import KeyboardArrowDown from '@mui/icons-material/KeyboardArrowDown';
-import Button from '@mui/material/Button';
 import { Menu, MenuDivider, MenuItem } from '@szhsin/react-menu';
 
 import { AbcOutlined, AttachMoney, Functions, Percent } from '@mui/icons-material';
-import { Tooltip } from '@mui/material';
 import '@szhsin/react-menu/dist/index.css';
 import { DecimalDecrease, DecimalIncrease, Icon123 } from '../../../icons';
 import { MenuLineItem } from '../MenuLineItem';
@@ -17,18 +13,9 @@
   textFormatSetNumber,
   textFormatSetPercentage,
 } from './formatCells';
-=======
-import { Menu, MenuDivider, MenuItem } from '@szhsin/react-menu';
 
-import { AbcOutlined, AttachMoney, Functions, Percent } from '@mui/icons-material';
 import '@szhsin/react-menu/dist/index.css';
-import { SheetController } from '../../../../grid/controller/sheetController';
-import { PixiApp } from '../../../../gridGL/pixiApp/PixiApp';
-import { DecimalDecrease, DecimalIncrease, Icon123 } from '../../../icons';
-import { MenuLineItem } from '../MenuLineItem';
 import { TopBarMenuItem } from '../TopBarMenuItem';
-import { useFormatCells } from './useFormatCells';
->>>>>>> 0cc3c5a5
 
 export const NumberFormatMenu = () => {
   return (
