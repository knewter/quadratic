import '@szhsin/react-menu/dist/index.css';

import { useCallback, useEffect, useState } from 'react';
import Button from '@mui/material/Button';
import KeyboardArrowDown from '@mui/icons-material/KeyboardArrowDown';
import { Menu, MenuItem, SubMenu, MenuDivider, MenuHeader } from '@szhsin/react-menu';
<<<<<<< HEAD
import { MenuBookOutlined, FileOpenOutlined, SaveOutlined, BugReportOutlined, CreateOutlined } from '@mui/icons-material';
import { isMobileOnly } from 'react-device-detect';
import { useGridSettings } from './useGridSettings';
=======
import { isMobileOnly } from 'react-device-detect';
import { useAuth0 } from '@auth0/auth0-react';

import '@szhsin/react-menu/dist/index.css';
>>>>>>> 7558a726
import useLocalStorage from '../../../../hooks/useLocalStorage';
import { Tooltip } from '@mui/material';
import { SaveGridFile } from '../../../../core/actions/gridFile/SaveGridFile';
<<<<<<< HEAD
import { newGridFile, openExampleGridFile, openGridFile, openLocalGridFile } from '../../../../core/actions/gridFile/OpenGridFile';
import { menuItemIconStyles } from './menuStyles';
=======
import { OpenGridFile } from '../../../../core/actions/gridFile/OpenGridFile';

>>>>>>> 7558a726
import { colors } from '../../../../theme/colors';
import { DOCUMENTATION_URL, BUG_REPORT_URL } from '../../../../constants/urls';
import { useLocalFiles } from '../../../../hooks/useLocalFiles';
import { SheetController } from '../../../../core/transaction/sheetController';
import { NewFile } from './newFile/NewFile';

interface Props {
  sheetController: SheetController;
}

const examples = [
  'python.grid',
  'airports_large.grid',
  'airport_distance.grid',
  'expenses.grid',
  'monte_carlo_simulation.grid',
  'startup_portfolio.grid',
];

export const QuadraticMenu = (props: Props) => {
  const { sheetController } = props;
  const { sheet } = sheetController;
  const [showDebugMenu, setShowDebugMenu] = useLocalStorage('showDebugMenu', false);
<<<<<<< HEAD
  const settings = useGridSettings();

  const [newFileOpen, setNewFileOpen] = useState(false);
=======
  const [showGridAxes, setShowGridAxes] = useLocalStorage('showGridAxes', true);
  const [showHeadings, setShowHeadings] = useLocalStorage('showHeadings', true);
  const [showGridLines, setShowGridLines] = useLocalStorage('showGridLines', true);
  const [showCellTypeOutlines, setShowCellTypeOutlines] = useLocalStorage('showCellTypeOutlines', true);
  const { isAuthenticated, user, logout } = useAuth0();
>>>>>>> 7558a726

  // On Mobile set Headers to not visible by default
  useEffect(() => {
    if (isMobileOnly) {
      settings.setShowHeadings(false);
    }
    // eslint-disable-next-line
  }, []);

<<<<<<< HEAD
  const { fileList } = useLocalFiles();

  const createNewFile = useCallback((filename?: string) => {
    if (filename) {
      const extension = filename.split('.').pop();
      if (!extension || extension !== 'grid') {
        filename += '.grid';
      }
      newGridFile(filename, props.sheetController);
    }
    setNewFileOpen(false);
  }, []);

  return (
    <>
      <Menu
        menuButton={
          <Tooltip title="Main Menu" arrow>
            <Button style={{ color: colors.darkGray }}>
              <img src="favicon.ico" height="22px" alt="Quadratic Icon" />
              <KeyboardArrowDown fontSize="small"></KeyboardArrowDown>
            </Button>
          </Tooltip>
        }
      >
        <MenuHeader>Quadratic</MenuHeader>
        <SubMenu label="File">
          <MenuItem onClick={() => setNewFileOpen(true)}>
            <CreateOutlined style={menuItemIconStyles} /> New Grid
          </MenuItem>
          <MenuItem onClick={() => SaveGridFile(sheet, true)}>
            <SaveOutlined style={menuItemIconStyles}></SaveOutlined> Save Grid
          </MenuItem>
          <MenuItem onClick={() => openGridFile(sheetController)}>
            <FileOpenOutlined style={menuItemIconStyles} /> Open Grid
          </MenuItem>
          <MenuDivider />
          <SubMenu label="Sample Files">
            {examples.map(filename => (
              <MenuItem
                key={`sample-${filename}`}
                onClick={() => openExampleGridFile(filename, sheetController)}
              >{filename}</MenuItem>
            ))}
          </SubMenu>
          {fileList.length ? <MenuDivider /> : null}
          {fileList.length
            ? fileList.map((entry) => (
                <MenuItem key={entry} onClick={() => openLocalGridFile(entry, sheetController)}>
                  {entry}
                </MenuItem>
              ))
            : null}
        </SubMenu>
        <SubMenu label="Import">
          <MenuHeader>Import</MenuHeader>
          <MenuItem disabled>CSV (coming soon)</MenuItem>
          <MenuItem disabled>Excel (coming soon)</MenuItem>
        </SubMenu>
        <SubMenu label="View">
          <MenuHeader>UI</MenuHeader>
          <MenuItem
            type="checkbox"
            checked={settings.showHeadings}
            onClick={() => settings.setShowHeadings(!settings.showHeadings)}
          >
            Show Headings
          </MenuItem>
          <MenuHeader>Grid</MenuHeader>
          <MenuItem
            type="checkbox"
            checked={settings.showGridAxes}
            onClick={() => settings.setShowGridAxes(!settings.showGridAxes)}
          >
            Show Axis
          </MenuItem>
          <MenuItem
            type="checkbox"
            checked={settings.showGridLines}
            onClick={() => settings.setShowGridLines(!settings.showGridLines)}
          >
            Show Grid Lines
          </MenuItem>
          <MenuItem
            type="checkbox"
            checked={settings.showCellTypeOutlines}
            onClick={() => settings.setShowCellTypeOutlines(!settings.showCellTypeOutlines)}
          >
            Show Cell Type Outlines
          </MenuItem>
          <MenuDivider />
          <MenuHeader>Debug</MenuHeader>
          <MenuItem
            type="checkbox"
            checked={showDebugMenu}
            onClick={() => {
              setShowDebugMenu(!showDebugMenu);
            }}
          >
            Show DebugMenu
          </MenuItem>
        </SubMenu>
        <SubMenu label="Help">
          <MenuItem onClick={() => window.open(DOCUMENTATION_URL, '_blank')}>
            <MenuBookOutlined style={menuItemIconStyles}></MenuBookOutlined> Read the docs
          </MenuItem>
          <MenuItem onClick={() => window.open(BUG_REPORT_URL, '_blank')}>
            <BugReportOutlined style={menuItemIconStyles}></BugReportOutlined> Report a problem
          </MenuItem>
        </SubMenu>
      </Menu>
      <NewFile open={newFileOpen} handleClose={createNewFile} />
    </>
=======
  return (
    <Menu
      menuButton={
        <Tooltip title="Main menu" arrow>
          <Button style={{ color: colors.darkGray }}>
            <img src="favicon.ico" height="22px" alt="Quadratic Icon" />
            <KeyboardArrowDown fontSize="small"></KeyboardArrowDown>
          </Button>
        </Tooltip>
      }
    >
      <MenuHeader>Quadratic</MenuHeader>
      <SubMenu label="File">
        <MenuItem onClick={() => SaveGridFile(true)}>Save grid</MenuItem>
        <MenuItem onClick={() => OpenGridFile()}>Open grid</MenuItem>
      </SubMenu>
      <SubMenu label="Import">
        <MenuItem disabled>CSV (coming soon)</MenuItem>
        <MenuItem disabled>Excel (coming soon)</MenuItem>
      </SubMenu>
      <SubMenu label="View">
        <MenuItem type="checkbox" checked={showHeadings} onClick={() => setShowHeadings(!showHeadings)}>
          Show row & column headings
        </MenuItem>
        <MenuDivider />
        <MenuItem type="checkbox" checked={showGridAxes} onClick={() => setShowGridAxes(!showGridAxes)}>
          Show grid axis
        </MenuItem>
        <MenuItem type="checkbox" checked={showGridLines} onClick={() => setShowGridLines(!showGridLines)}>
          Show grid lines
        </MenuItem>
        <MenuItem
          type="checkbox"
          checked={showCellTypeOutlines}
          onClick={() => setShowCellTypeOutlines(!showCellTypeOutlines)}
        >
          Show cell type outlines
        </MenuItem>
        <MenuDivider />
        <MenuItem
          type="checkbox"
          checked={showDebugMenu}
          onClick={() => {
            setShowDebugMenu(!showDebugMenu);
          }}
        >
          Show debug menu
        </MenuItem>
      </SubMenu>

      {isAuthenticated && (
        <SubMenu label="Account">
          <MenuHeader>{user?.email}</MenuHeader>
          <MenuItem onClick={() => logout({ returnTo: window.location.origin })}>Log out</MenuItem>
        </SubMenu>
      )}

      <SubMenu label="Help">
        <MenuItem onClick={() => window.open(DOCUMENTATION_URL, '_blank')}>Read the docs</MenuItem>
        <MenuItem onClick={() => window.open(BUG_REPORT_URL, '_blank')}>Report a problem</MenuItem>
      </SubMenu>
    </Menu>
>>>>>>> 7558a726
  );
};<|MERGE_RESOLUTION|>--- conflicted
+++ resolved
@@ -4,26 +4,29 @@
 import Button from '@mui/material/Button';
 import KeyboardArrowDown from '@mui/icons-material/KeyboardArrowDown';
 import { Menu, MenuItem, SubMenu, MenuDivider, MenuHeader } from '@szhsin/react-menu';
-<<<<<<< HEAD
-import { MenuBookOutlined, FileOpenOutlined, SaveOutlined, BugReportOutlined, CreateOutlined } from '@mui/icons-material';
+import {
+  MenuBookOutlined,
+  FileOpenOutlined,
+  SaveOutlined,
+  BugReportOutlined,
+  CreateOutlined,
+} from '@mui/icons-material';
 import { isMobileOnly } from 'react-device-detect';
 import { useGridSettings } from './useGridSettings';
-=======
-import { isMobileOnly } from 'react-device-detect';
 import { useAuth0 } from '@auth0/auth0-react';
 
 import '@szhsin/react-menu/dist/index.css';
->>>>>>> 7558a726
 import useLocalStorage from '../../../../hooks/useLocalStorage';
 import { Tooltip } from '@mui/material';
 import { SaveGridFile } from '../../../../core/actions/gridFile/SaveGridFile';
-<<<<<<< HEAD
-import { newGridFile, openExampleGridFile, openGridFile, openLocalGridFile } from '../../../../core/actions/gridFile/OpenGridFile';
+import {
+  newGridFile,
+  openExampleGridFile,
+  openGridFile,
+  openLocalGridFile,
+} from '../../../../core/actions/gridFile/OpenGridFile';
 import { menuItemIconStyles } from './menuStyles';
-=======
-import { OpenGridFile } from '../../../../core/actions/gridFile/OpenGridFile';
 
->>>>>>> 7558a726
 import { colors } from '../../../../theme/colors';
 import { DOCUMENTATION_URL, BUG_REPORT_URL } from '../../../../constants/urls';
 import { useLocalFiles } from '../../../../hooks/useLocalFiles';
@@ -47,17 +50,12 @@
   const { sheetController } = props;
   const { sheet } = sheetController;
   const [showDebugMenu, setShowDebugMenu] = useLocalStorage('showDebugMenu', false);
-<<<<<<< HEAD
+
   const settings = useGridSettings();
 
   const [newFileOpen, setNewFileOpen] = useState(false);
-=======
-  const [showGridAxes, setShowGridAxes] = useLocalStorage('showGridAxes', true);
-  const [showHeadings, setShowHeadings] = useLocalStorage('showHeadings', true);
-  const [showGridLines, setShowGridLines] = useLocalStorage('showGridLines', true);
-  const [showCellTypeOutlines, setShowCellTypeOutlines] = useLocalStorage('showCellTypeOutlines', true);
+
   const { isAuthenticated, user, logout } = useAuth0();
->>>>>>> 7558a726
 
   // On Mobile set Headers to not visible by default
   useEffect(() => {
@@ -67,19 +65,21 @@
     // eslint-disable-next-line
   }, []);
 
-<<<<<<< HEAD
   const { fileList } = useLocalFiles();
 
-  const createNewFile = useCallback((filename?: string) => {
-    if (filename) {
-      const extension = filename.split('.').pop();
-      if (!extension || extension !== 'grid') {
-        filename += '.grid';
+  const createNewFile = useCallback(
+    (filename?: string) => {
+      if (filename) {
+        const extension = filename.split('.').pop();
+        if (!extension || extension !== 'grid') {
+          filename += '.grid';
+        }
+        newGridFile(filename, sheetController);
       }
-      newGridFile(filename, props.sheetController);
-    }
-    setNewFileOpen(false);
-  }, []);
+      setNewFileOpen(false);
+    },
+    [sheetController]
+  );
 
   return (
     <>
@@ -106,11 +106,10 @@
           </MenuItem>
           <MenuDivider />
           <SubMenu label="Sample Files">
-            {examples.map(filename => (
-              <MenuItem
-                key={`sample-${filename}`}
-                onClick={() => openExampleGridFile(filename, sheetController)}
-              >{filename}</MenuItem>
+            {examples.map((filename) => (
+              <MenuItem key={`sample-${filename}`} onClick={() => openExampleGridFile(filename, sheetController)}>
+                {filename}
+              </MenuItem>
             ))}
           </SubMenu>
           {fileList.length ? <MenuDivider /> : null}
@@ -170,6 +169,14 @@
             Show DebugMenu
           </MenuItem>
         </SubMenu>
+
+        {isAuthenticated && (
+          <SubMenu label="Account">
+            <MenuHeader>{user?.email}</MenuHeader>
+            <MenuItem onClick={() => logout({ returnTo: window.location.origin })}>Log out</MenuItem>
+          </SubMenu>
+        )}
+
         <SubMenu label="Help">
           <MenuItem onClick={() => window.open(DOCUMENTATION_URL, '_blank')}>
             <MenuBookOutlined style={menuItemIconStyles}></MenuBookOutlined> Read the docs
@@ -181,69 +188,5 @@
       </Menu>
       <NewFile open={newFileOpen} handleClose={createNewFile} />
     </>
-=======
-  return (
-    <Menu
-      menuButton={
-        <Tooltip title="Main menu" arrow>
-          <Button style={{ color: colors.darkGray }}>
-            <img src="favicon.ico" height="22px" alt="Quadratic Icon" />
-            <KeyboardArrowDown fontSize="small"></KeyboardArrowDown>
-          </Button>
-        </Tooltip>
-      }
-    >
-      <MenuHeader>Quadratic</MenuHeader>
-      <SubMenu label="File">
-        <MenuItem onClick={() => SaveGridFile(true)}>Save grid</MenuItem>
-        <MenuItem onClick={() => OpenGridFile()}>Open grid</MenuItem>
-      </SubMenu>
-      <SubMenu label="Import">
-        <MenuItem disabled>CSV (coming soon)</MenuItem>
-        <MenuItem disabled>Excel (coming soon)</MenuItem>
-      </SubMenu>
-      <SubMenu label="View">
-        <MenuItem type="checkbox" checked={showHeadings} onClick={() => setShowHeadings(!showHeadings)}>
-          Show row & column headings
-        </MenuItem>
-        <MenuDivider />
-        <MenuItem type="checkbox" checked={showGridAxes} onClick={() => setShowGridAxes(!showGridAxes)}>
-          Show grid axis
-        </MenuItem>
-        <MenuItem type="checkbox" checked={showGridLines} onClick={() => setShowGridLines(!showGridLines)}>
-          Show grid lines
-        </MenuItem>
-        <MenuItem
-          type="checkbox"
-          checked={showCellTypeOutlines}
-          onClick={() => setShowCellTypeOutlines(!showCellTypeOutlines)}
-        >
-          Show cell type outlines
-        </MenuItem>
-        <MenuDivider />
-        <MenuItem
-          type="checkbox"
-          checked={showDebugMenu}
-          onClick={() => {
-            setShowDebugMenu(!showDebugMenu);
-          }}
-        >
-          Show debug menu
-        </MenuItem>
-      </SubMenu>
-
-      {isAuthenticated && (
-        <SubMenu label="Account">
-          <MenuHeader>{user?.email}</MenuHeader>
-          <MenuItem onClick={() => logout({ returnTo: window.location.origin })}>Log out</MenuItem>
-        </SubMenu>
-      )}
-
-      <SubMenu label="Help">
-        <MenuItem onClick={() => window.open(DOCUMENTATION_URL, '_blank')}>Read the docs</MenuItem>
-        <MenuItem onClick={() => window.open(BUG_REPORT_URL, '_blank')}>Report a problem</MenuItem>
-      </SubMenu>
-    </Menu>
->>>>>>> 7558a726
   );
 };