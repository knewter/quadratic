--- conflicted
+++ resolved
@@ -6,12 +6,9 @@
 import { useRecoilState } from 'recoil';
 import { editorInteractionStateAtom } from '../../../../atoms/editorInteractionStateAtom';
 import { Undo, Redo } from '@mui/icons-material';
-<<<<<<< HEAD
 import { isMac } from '../../../../utils/isMac';
-=======
 import { copyAsPNG } from '../../../../gridGL/pixiApp/copyAsPNG';
 import { CopyAsPNG } from '../../../icons';
->>>>>>> 3c9d1b52
 
 const ListItems = [
   {
