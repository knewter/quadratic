import { Box } from '@mui/system';
import { colors } from '../../../theme/colors';
<<<<<<< HEAD
import { useRecoilState } from 'recoil';
=======
import { useRecoilState, useRecoilValue } from 'recoil';
import { gridInteractionStateAtom } from '../../../atoms/gridInteractionStateAtom';
>>>>>>> 88a25b5e
import { useEffect, useState } from 'react';
import { Cell } from '../../../schemas';
import { formatDistance } from 'date-fns';
import { focusGrid } from '../../../helpers/focusGrid';
import { isMobileOnly } from 'react-device-detect';
import { debugShowCacheFlag, debugShowFPS, debugShowRenderer, debugShowCacheCount } from '../../../debugFlags';
import { Sheet } from '../../../grid/sheet/Sheet';
import { editorInteractionStateAtom } from '../../../atoms/editorInteractionStateAtom';
import { ChatBubbleOutline, Check, ErrorOutline } from '@mui/icons-material';
import { CircularProgress, Tooltip } from '@mui/material';
import { loadedStateAtom } from '../../../atoms/loadedStateAtom';
import { ActiveSelectionStats } from './ActiveSelectionStats';

const stylesAlignCenter = { display: 'flex', alignItems: 'center', gap: '.25rem' };

interface Props {
  sheet: Sheet;
}

export const BottomBar = (props: Props) => {
  const [editorInteractionState, setEditorInteractionState] = useRecoilState(editorInteractionStateAtom);
  const loadedState = useRecoilValue(loadedStateAtom);
  const [selectedCell, setSelectedCell] = useState<Cell | undefined>();

<<<<<<< HEAD
  const cursor = props.sheet.cursor;
  // Generate string describing cursor location
  const cursorPositionString = `(${cursor.cursorPosition.x}, ${cursor.cursorPosition.y})`;
  const multiCursorPositionString = cursor.multiCursor
    ? `(${cursor.multiCursor.originPosition.x}, ${cursor.multiCursor.originPosition.y}), (${cursor.multiCursor.terminalPosition.x}, ${cursor.multiCursor.terminalPosition.y})`
    : '';
=======
  const {
    showMultiCursor,
    cursorPosition,
    multiCursorPosition: { originPosition, terminalPosition },
  } = interactionState;

  // Generate string describing cursor location
  const cursorPositionString = `(${cursorPosition.x}, ${cursorPosition.y})`;
  const multiCursorPositionString = `(${originPosition.x}, ${originPosition.y}), (${terminalPosition.x}, ${terminalPosition.y})`;
>>>>>>> 88a25b5e

  useEffect(() => {
    const updateCellData = async () => {
      // Don't update if we have not moved cursor position
      if (selectedCell?.x === cursor.cursorPosition.x && selectedCell?.y === cursor.cursorPosition.y) return;

      // Get cell at position
      const cell = props.sheet.getCellCopy(cursor.cursorPosition.x, cursor.cursorPosition.y);

      // If cell exists set selectedCell
      // Otherwise set to undefined
      if (cell) {
        setSelectedCell(cell);
      } else {
        setSelectedCell(undefined);
      }
    };
    updateCellData();
  }, [selectedCell, props.sheet, cursor.cursorPosition.x, cursor.cursorPosition.y]);

  const handleShowGoToMenu = () => {
    setEditorInteractionState({
      ...editorInteractionState,
      showGoToMenu: true,
    });

    // Set focus back to Grid
    focusGrid();
  };

  return (
    <div
      onContextMenu={(event) => {
        // Disable right-click
        event.preventDefault();
      }}
      style={{
        backgroundColor: 'rgba(255, 255, 255, 0.9)',
        borderTop: `1px solid ${colors.mediumGray}`,
        color: colors.darkGray,
        bottom: 0,
        width: '100%',
        height: '1.5rem',
        backdropFilter: 'blur(1px)',
        display: 'flex',
        justifyContent: 'space-between',
        paddingLeft: '1rem',
        paddingRight: '1rem',
        fontFamily: 'sans-serif',
        fontSize: '0.7rem',
        userSelect: 'none',
      }}
    >
      <Box
        sx={{
          display: 'flex',
          alignItems: 'center',
          gap: '1rem',
        }}
      >
        <span style={{ cursor: 'pointer' }} onClick={handleShowGoToMenu}>
          Cursor: {cursorPositionString}
        </span>
<<<<<<< HEAD
        {cursor.multiCursor && (
=======
        {showMultiCursor && (
>>>>>>> 88a25b5e
          <span style={{ cursor: 'pointer' }} onClick={handleShowGoToMenu}>
            Selection: {multiCursorPositionString}
          </span>
        )}
        {selectedCell?.last_modified && (
          <span>You, {formatDistance(Date.parse(selectedCell.last_modified), new Date(), { addSuffix: true })}</span>
        )}
        {debugShowRenderer && (
          <span
            className="debug-show-renderer"
            style={{
              width: '0.7rem',
              height: '0.7rem',
              borderRadius: '50%',
            }}
          >
            &nbsp;
          </span>
        )}
        {debugShowFPS && (
          <span>
            <span className="debug-show-FPS">--</span> FPS
          </span>
        )}
        {debugShowCacheFlag && <span className="debug-show-cache-on" />}
        {debugShowCacheCount && <span className="debug-show-cache-count" />}
      </Box>
      <Box
        sx={{
          display: 'flex',
          alignItems: 'center',
          gap: '1rem',
        }}
      >
        <ActiveSelectionStats interactionState={interactionState}></ActiveSelectionStats>
        {!isMobileOnly && (
          <>
            <span style={stylesAlignCenter}>
              {loadedState.pythonLoaded === 'error' ? (
                <Tooltip title="Error loading Python. Please refresh your browser.">
                  <ErrorOutline style={{ color: 'red' }} fontSize="inherit" />
                </Tooltip>
              ) : loadedState.pythonLoaded ? (
                <Check fontSize="inherit" />
              ) : (
                <CircularProgress size="0.5rem" />
              )}{' '}
              Python 3.9.5
            </span>
          </>
        )}
        <span style={stylesAlignCenter}>
          <Check fontSize="inherit" /> Quadratic {process.env.REACT_APP_VERSION}
        </span>
        <span
          style={{ ...stylesAlignCenter, cursor: 'pointer' }}
          onClick={() => {
            setEditorInteractionState((prevState) => ({ ...prevState, showFeedbackMenu: true }));
          }}
        >
          <ChatBubbleOutline fontSize="inherit" />
          Feedback
        </span>
        <span
          style={{
            color: '#ffffff',
            backgroundColor: colors.quadraticSecondary,
            padding: '2px 5px 2px 5px',
            borderRadius: '2px',
          }}
        >
          BETA
        </span>
      </Box>
    </div>
  );
};<|MERGE_RESOLUTION|>--- conflicted
+++ resolved
@@ -1,11 +1,6 @@
 import { Box } from '@mui/system';
 import { colors } from '../../../theme/colors';
-<<<<<<< HEAD
-import { useRecoilState } from 'recoil';
-=======
 import { useRecoilState, useRecoilValue } from 'recoil';
-import { gridInteractionStateAtom } from '../../../atoms/gridInteractionStateAtom';
->>>>>>> 88a25b5e
 import { useEffect, useState } from 'react';
 import { Cell } from '../../../schemas';
 import { formatDistance } from 'date-fns';
@@ -30,24 +25,12 @@
   const loadedState = useRecoilValue(loadedStateAtom);
   const [selectedCell, setSelectedCell] = useState<Cell | undefined>();
 
-<<<<<<< HEAD
   const cursor = props.sheet.cursor;
   // Generate string describing cursor location
   const cursorPositionString = `(${cursor.cursorPosition.x}, ${cursor.cursorPosition.y})`;
   const multiCursorPositionString = cursor.multiCursor
     ? `(${cursor.multiCursor.originPosition.x}, ${cursor.multiCursor.originPosition.y}), (${cursor.multiCursor.terminalPosition.x}, ${cursor.multiCursor.terminalPosition.y})`
     : '';
-=======
-  const {
-    showMultiCursor,
-    cursorPosition,
-    multiCursorPosition: { originPosition, terminalPosition },
-  } = interactionState;
-
-  // Generate string describing cursor location
-  const cursorPositionString = `(${cursorPosition.x}, ${cursorPosition.y})`;
-  const multiCursorPositionString = `(${originPosition.x}, ${originPosition.y}), (${terminalPosition.x}, ${terminalPosition.y})`;
->>>>>>> 88a25b5e
 
   useEffect(() => {
     const updateCellData = async () => {
@@ -111,11 +94,7 @@
         <span style={{ cursor: 'pointer' }} onClick={handleShowGoToMenu}>
           Cursor: {cursorPositionString}
         </span>
-<<<<<<< HEAD
         {cursor.multiCursor && (
-=======
-        {showMultiCursor && (
->>>>>>> 88a25b5e
           <span style={{ cursor: 'pointer' }} onClick={handleShowGoToMenu}>
             Selection: {multiCursorPositionString}
           </span>
@@ -150,7 +129,7 @@
           gap: '1rem',
         }}
       >
-        <ActiveSelectionStats interactionState={interactionState}></ActiveSelectionStats>
+        <ActiveSelectionStats sheet={props.sheet}></ActiveSelectionStats>
         {!isMobileOnly && (
           <>
             <span style={stylesAlignCenter}>
