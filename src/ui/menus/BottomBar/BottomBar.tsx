--- conflicted
+++ resolved
@@ -7,11 +7,8 @@
 import { GetCellsDB } from '../../../core/gridDB/Cells/GetCellsDB';
 import { formatDistance } from 'date-fns';
 import { focusGrid } from '../../../helpers/focusGrid';
-<<<<<<< HEAD
+import { isMobileOnly } from 'react-device-detect';
 import { debugShowFPS, debugShowRenderer } from '../../../debugFlags';
-=======
-import { isMobileOnly } from 'react-device-detect';
->>>>>>> 19ac6467
 
 export const BottomBar = () => {
   const [interactionState] = useRecoilState(gridInteractionStateAtom);
