--- conflicted
+++ resolved
@@ -1,46 +1,22 @@
-<<<<<<< HEAD
 import { useEffect, useState } from 'react';
 import { useRecoilValue } from 'recoil';
 import { editorInteractionStateAtom } from '../atoms/editorInteractionStateAtom';
-import { IS_READONLY_MODE } from '../constants/app';
+import { IS_READONLY_MODE } from '../constants/appConstants';
 import { SheetController } from '../grid/controller/SheetController';
 import QuadraticGrid from '../gridGL/QuadraticGrid';
 import { PixiApp } from '../gridGL/pixiApp/PixiApp';
-import TopBar from '../ui/menus/TopBar';
-import { FileUploadWrapper } from './components/FileUploadWrapper';
-import InitialPageLoadError from './components/InitialPageLoadError';
-import PresentationModeHint from './components/PresentationModeHint';
-import ReadOnlyDialog from './components/ReadOnlyDialog';
-import { useLocalFiles } from './contexts/LocalFiles';
-import BottomBar from './menus/BottomBar';
-import CellTypeMenu from './menus/CellTypeMenu';
-import CodeEditor from './menus/CodeEditor';
-import CommandPalette from './menus/CommandPalette';
-import FeedbackMenu from './menus/FeedbackMenu';
-import FileMenu from './menus/FileMenu';
-import GoTo from './menus/GoTo';
-import SheetBar from './menus/SheetBar';
-import { ConfirmDeleteSheet } from './menus/SheetBar/ConfirmDeleteSheet';
-=======
-import { useEffect } from 'react';
-import { useRecoilValue } from 'recoil';
-import { editorInteractionStateAtom } from '../atoms/editorInteractionStateAtom';
-import { IS_READONLY_MODE } from '../constants/appConstants';
-import { SheetController } from '../grid/controller/sheetController';
-import { GetCellsDBSetSheet } from '../grid/sheet/Cells/GetCellsDB';
-import QuadraticGrid from '../gridGL/QuadraticGrid';
-import { PixiApp } from '../gridGL/pixiApp/PixiApp';
-import CodeEditor from '../ui/menus/CodeEditor';
 import TopBar from '../ui/menus/TopBar';
 import { FileUploadWrapper } from './components/FileUploadWrapper';
 import PresentationModeHint from './components/PresentationModeHint';
 import ReadOnlyDialog from './components/ReadOnlyDialog';
 import BottomBar from './menus/BottomBar';
 import CellTypeMenu from './menus/CellTypeMenu';
+import CodeEditor from './menus/CodeEditor';
 import CommandPalette from './menus/CommandPalette';
 import FeedbackMenu from './menus/FeedbackMenu';
 import GoTo from './menus/GoTo';
->>>>>>> 3f94208c
+import SheetBar from './menus/SheetBar';
+import { ConfirmDeleteSheet } from './menus/SheetBar/ConfirmDeleteSheet';
 import { useGridSettings } from './menus/TopBar/SubMenus/useGridSettings';
 
 export default function QuadraticUI({ app, sheetController }: { app: PixiApp; sheetController: SheetController }) {
@@ -54,6 +30,9 @@
 
   // used for delete sheet
   const [confirmDelete, setConfirmDelete] = useState<{ id: string; name: string } | undefined>();
+
+  // todo...
+  // eslint-disable-next-line @typescript-eslint/no-unused-vars
   const [lastName, setLastName] = useState<string | undefined>();
 
   return (
@@ -65,24 +44,9 @@
         flexDirection: 'column',
       }}
     >
-<<<<<<< HEAD
-      {editorInteractionState.showCellTypeMenu && <CellTypeMenu></CellTypeMenu>}
+      {editorInteractionState.showCellTypeMenu && <CellTypeMenu />}
       {!presentationMode && <TopBar sheetController={sheetController} />}
-      {editorInteractionState.showCommandPalette && (
-        <CommandPalette
-          app={app}
-          sheetController={sheetController}
-          confirmSheetDelete={() => {
-            setConfirmDelete({ id: sheetController.sheet.id, name: sheetController.sheet.name });
-            setLastName(sheetController.sheet.name);
-          }}
-        />
-      )}
-=======
-      {editorInteractionState.showCellTypeMenu && <CellTypeMenu />}
-      {!presentationMode && <TopBar app={app} sheetController={sheetController} />}
       {editorInteractionState.showCommandPalette && <CommandPalette app={app} sheetController={sheetController} />}
->>>>>>> 3f94208c
       {editorInteractionState.showGoToMenu && <GoTo app={app} sheetController={sheetController} />}
 
       <div
