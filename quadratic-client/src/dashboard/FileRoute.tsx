--- conflicted
+++ resolved
@@ -1,10 +1,7 @@
 import { ApiError } from '@/api/fetchFromApi';
 import { CONTACT_URL } from '@/constants/urls';
-<<<<<<< HEAD
 import { debugShowMultiplayer } from '@/debugFlags';
-=======
 import { isEmbed } from '@/helpers/isEmbed';
->>>>>>> a024abc6
 import { Button } from '@/shadcn/ui/button';
 import { ExclamationTriangleIcon } from '@radix-ui/react-icons';
 import * as Sentry from '@sentry/react';
@@ -78,14 +75,9 @@
   }
   return {
     name: data.file.name,
-<<<<<<< HEAD
     uuid: data.file.uuid,
     owner: data.owner,
     permissions: data.userMakingRequest.filePermissions,
-=======
-    permission: isEmbed ? 'ANONYMOUS' : data.permission,
-    sharing,
->>>>>>> a024abc6
   };
 };
 
