--- conflicted
+++ resolved
@@ -42,14 +42,10 @@
   private state: 'not connected' | 'connecting' | 'connected' | 'waiting to reconnect';
   private sessionId;
   private room?: string;
-<<<<<<< HEAD
-  private uuid?: string;
+  private user?: User;
   private jwt?: string | void;
-=======
-  private user?: User;
 
   // messages pending a reconnect
->>>>>>> 3869ca46
   private waitingForConnection: { (value: unknown): void }[] = [];
 
   // queue of items waiting to be sent to the server on the next tick
@@ -74,26 +70,24 @@
     this.jwt = await authClient.getToken();
   }
 
+  private async addJwtCookie(force: boolean = false) {
+    if (force || !this.jwt) {
+      await this.getJwt();
+     
+      if (this.jwt) {
+        document.cookie = `jwt=${this.jwt}; path=/;`;
+      }
+    }
+  }
+
 
   private async init() {
-<<<<<<< HEAD
-
-    if (['connected', 'waiting to reconnect'].includes(this.state)) return;
-    return new Promise(async (resolve) => {
-      if (!this.jwt) {
-        await this.getJwt();
-       
-        if (this.jwt) {
-          document.cookie = `jwt=${this.jwt}; path=/;`;
-        }
-      }
-     
-      if (this.state === 'connecting') {
-=======
     if (this.state === 'connected') return;
+
+    await this.addJwtCookie();
+
     return new Promise((resolve) => {
       if (this.state === 'connecting' || this.state === 'waiting to reconnect') {
->>>>>>> 3869ca46
         this.waitingForConnection.push(resolve);
         return;
       }
@@ -130,14 +124,7 @@
 
   // multiplayer for a file
   async enterFileRoom(file_id: string, user?: User) {
-<<<<<<< HEAD
-    console.log("enterFileRoom", file_id, user?.sub);
-    // used to hack the server so everyone is in the same file even if they're not.
-    // file_id = 'ab96f02c-fd8c-4daa-bfb5-aec871ab9225';
-
-=======
     if (!user?.sub) throw new Error('User must be defined to enter a multiplayer room.');
->>>>>>> 3869ca46
     this.userUpdate.file_id = file_id;
     await this.init();
     this.user = user;
