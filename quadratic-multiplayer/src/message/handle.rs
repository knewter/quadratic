--- conflicted
+++ resolved
@@ -5,11 +5,6 @@
 //! socket information is stored in the global state, we can broadcast
 //! to all users in a room.
 
-<<<<<<< HEAD
-use std::sync::Arc;
-
-=======
->>>>>>> 77aa5d10
 use anyhow::Result;
 use axum::extract::ws::{Message, WebSocket};
 use futures_util::stream::SplitSink;
