use rayon::prelude::*;
use std::{sync::Arc, time::Duration};
use tokio::{task::JoinHandle, time};
use uuid::Uuid;

use crate::{
    error::Result,
    get_room,
    message::{broadcast, response::MessageResponse},
    state::State,
};

/// In a separate thread:
///   * Process transaction queue for the room
///   * Broadcast sequence number to all users in the room
///   * Check for stale users in rooms and remove them.
#[tracing::instrument(level = "trace")]
pub(crate) async fn start(state: Arc<State>, heartbeat_check_s: i64, heartbeat_timeout_s: i64) {
    let state = Arc::clone(&state);

    tokio::spawn(async move {
        let mut interval = time::interval(Duration::from_millis(heartbeat_check_s as u64 * 1000));

        loop {
            // reconnect if pubsub connection is unhealthy
            state
                .transaction_queue
                .lock()
                .await
                .pubsub
                .reconnect_if_unhealthy()
                .await;

            // get all room ids
            let rooms = state
                .rooms
                .lock()
                .await
                .par_iter()
                .map(|room| (room.file_id.to_owned(), room.checkpoint_sequence_num))
                .collect::<Vec<_>>();

            // parallelize the work for each room
            rooms
                .into_par_iter()
                .for_each(|(file_id, checkpoint_sequence_num)| {
                    let state = Arc::clone(&state);

                    tokio::spawn(async move {
                        tracing::trace!("Processing room {}", file_id);

                        // broadcast sequence number to all users in the room
                        let broadcasted =
                            broadcast_sequence_num(Arc::clone(&state), &file_id).await;

                        if let Err(error) = broadcasted {
                            tracing::warn!("Error broadcasting sequence number: {:?}", error);
                        }

                        // remove stale users in the room
                        let removed = remove_stale_users_in_room(
                            Arc::clone(&state),
                            &file_id,
                            heartbeat_timeout_s,
                        )
                        .await;

                        if let Err(error) = removed {
                            tracing::warn!(
                                "Error removing stale users from room {}: {:?}",
                                file_id,
                                error
                            );
                        }
                    });
                });

            interval.tick().await;
        }
    });
}

// broadcast sequence number to all users in the room
async fn broadcast_sequence_num(state: Arc<State>, file_id: &Uuid) -> Result<JoinHandle<()>> {
    let sequence_num = state.get_sequence_num(file_id).await?;

    Ok(broadcast(
        vec![],
        file_id.to_owned(),
        Arc::clone(&state),
        MessageResponse::CurrentTransaction { sequence_num },
    ))
}

// remove stale users in the room
#[tracing::instrument(level = "trace")]
async fn remove_stale_users_in_room(
    state: Arc<State>,
    file_id: &Uuid,
    heartbeat_timeout_s: i64,
) -> Result<Option<JoinHandle<()>>> {
    let (num_removed, num_remaining) = state
        .remove_stale_users_in_room(file_id.to_owned(), heartbeat_timeout_s)
        .await?;

    tracing::trace!("Checking heartbeats in room {file_id} ({num_remaining} remaining in room)");

    if num_removed == 0 {
        return Ok(None);
    }

    if num_remaining == 0 {
        tracing::info!("No users remaining in room {file_id}",);
        return Ok(None);
    }

    let users = get_room!(state, file_id)?.users.to_owned();
    let message = MessageResponse::from(users);

    Ok(Some(broadcast(
        vec![],
        file_id.to_owned(),
        Arc::clone(&state),
        message,
    )))
}

#[cfg(test)]
mod tests {
    use quadratic_core::controller::GridController;

    use crate::test_util::{add_new_user_to_room, new_arc_state, operation};

    use super::*;

    #[tokio::test]
    async fn test_broadcast_sequence_num() {
        let state = new_arc_state().await;
        let file_id = Uuid::new_v4();
<<<<<<< HEAD
        let mut grid = grid_setup();
        let connection_id = Uuid::new_v4();
        let _user = add_new_user_to_room(file_id, state.clone(), connection_id).await;
=======
        let mut grid = GridController::test();
>>>>>>> f163f1f0
        let transaction_id_1 = Uuid::new_v4();
        let operations_1 = operation(&mut grid, 0, 0, "1");

        state
            .transaction_queue
            .lock()
            .await
            .push_pending(transaction_id_1, file_id, vec![operations_1.clone()], 1)
            .await;

        super::broadcast_sequence_num(state, &file_id)
            .await
            .unwrap()
            .await
            .unwrap();
    }

    #[tokio::test]
    async fn remove_stale_users_in_room() {
        let state = new_arc_state().await;
        let file_id = Uuid::new_v4();
        let connection_id = Uuid::new_v4();
        let user = add_new_user_to_room(file_id, state.clone(), connection_id).await;

        let room = state.get_room(&file_id).await.unwrap();
        assert_eq!(room.users.get(&user.session_id).unwrap().value(), &user);

        let result = super::remove_stale_users_in_room(state.clone(), &file_id, -1).await;
        assert!(result.is_ok_and(|v| v.is_none()));

        // user was removed from the room and the room was closed
        let room = state.get_room(&file_id).await;
        assert!(room.is_err());
    }
}<|MERGE_RESOLUTION|>--- conflicted
+++ resolved
@@ -137,13 +137,9 @@
     async fn test_broadcast_sequence_num() {
         let state = new_arc_state().await;
         let file_id = Uuid::new_v4();
-<<<<<<< HEAD
-        let mut grid = grid_setup();
         let connection_id = Uuid::new_v4();
         let _user = add_new_user_to_room(file_id, state.clone(), connection_id).await;
-=======
         let mut grid = GridController::test();
->>>>>>> f163f1f0
         let transaction_id_1 = Uuid::new_v4();
         let operations_1 = operation(&mut grid, 0, 0, "1");
 
