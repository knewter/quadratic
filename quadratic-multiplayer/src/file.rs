use anyhow::Result;
use quadratic_core::{
    controller::{
        operations::operation::Operation, transaction_summary::TransactionSummary, GridController,
    },
    grid::{file::import, Grid},
};

<<<<<<< HEAD
=======
/// Load a .grid file
>>>>>>> 77aa5d10
pub(crate) fn _load_file(file: &str) -> Result<Grid> {
    import(file)
}

<<<<<<< HEAD
=======
/// Apply a stringified vec of operations to the grid
>>>>>>> 77aa5d10
pub(crate) fn _apply_string_operations(
    grid: &mut GridController,
    operations: String,
) -> Result<TransactionSummary> {
    let operations: Vec<Operation> = serde_json::from_str(&operations)?;

    _apply_operations(grid, operations)
}

<<<<<<< HEAD
=======
/// Apply a vec of operations to the grid
>>>>>>> 77aa5d10
pub(crate) fn _apply_operations(
    grid: &mut GridController,
    operations: Vec<Operation>,
) -> Result<TransactionSummary> {
    Ok(grid.apply_received_transaction(operations))
}

#[cfg(test)]
mod tests {
    use quadratic_core::test_util::assert_cell_value;
    use quadratic_core::{Array, CellValue, SheetPos};

    use super::*;

    #[test]
    fn loads_a_file() {
        let file =
            _load_file(include_str!("../../rust-shared/data/grid/v1_4_simple.grid")).unwrap();

        let mut grid = GridController::from_grid(file);
        let sheet_id = grid.sheet_ids().first().unwrap().to_owned();
        let sheet_rect = SheetPos {
            x: 0,
            y: 0,
            sheet_id,
        }
        .into();
        let value = CellValue::Text("hello".to_string());
        let values = Array::from(value);
        let operation = Operation::SetCellValues { sheet_rect, values };

        let _ = _apply_operations(&mut grid, vec![operation]);

        assert_cell_value(&grid, sheet_id, 0, 0, "hello");
    }
}<|MERGE_RESOLUTION|>--- conflicted
+++ resolved
@@ -6,18 +6,12 @@
     grid::{file::import, Grid},
 };
 
-<<<<<<< HEAD
-=======
 /// Load a .grid file
->>>>>>> 77aa5d10
 pub(crate) fn _load_file(file: &str) -> Result<Grid> {
     import(file)
 }
 
-<<<<<<< HEAD
-=======
 /// Apply a stringified vec of operations to the grid
->>>>>>> 77aa5d10
 pub(crate) fn _apply_string_operations(
     grid: &mut GridController,
     operations: String,
@@ -27,10 +21,7 @@
     _apply_operations(grid, operations)
 }
 
-<<<<<<< HEAD
-=======
 /// Apply a vec of operations to the grid
->>>>>>> 77aa5d10
 pub(crate) fn _apply_operations(
     grid: &mut GridController,
     operations: Vec<Operation>,
